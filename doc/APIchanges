Never assume the API of libav* to be stable unless at least 1 month has passed
since the last major version increase.

The last version increases were:
libavcodec:    2012-01-27
libavdevice:   2011-04-18
libavfilter:   2012-06-22
libavformat:   2012-01-27
libavresample: 2012-04-24
libpostproc:   2011-04-18
libswresample: 2011-09-19
libswscale:    2011-06-20
libavutil:     2011-04-18


API changes, most recent first:

<<<<<<< HEAD
2012-09-27 - a70b493 - lavd 54.3.100 - version.h
  Add LIBAVDEVICE_IDENT symbol.

2012-09-27 - a70b493 - lavfi 3.18.100 - version.h
  Add LIBAVFILTER_IDENT symbol.

2012-09-27 - a70b493 - libswr 0.16.100 - version.h
  Add LIBSWRESAMPLE_VERSION, LIBSWRESAMPLE_BUILD
  and LIBSWRESAMPLE_IDENT symbols.

2012-09-06 - 29e972f - lavu 51.72.100 - parseutils.h
  Add av_small_strptime() time parsing function.

  Can be used as a stripped-down replacement for strptime(), on
  systems which do not support it.

2012-08-25 - 2626cc4 - lavf 54.28.100
  Matroska demuxer now identifies SRT subtitles as AV_CODEC_ID_SUBRIP instead
  of AV_CODEC_ID_TEXT.

2012-08-13 - 5c0d8bc - lavfi 3.8.100 - avfilter.h
  Add avfilter_get_class() function, and priv_class field to AVFilter
  struct.

2012-08-12 - a25346e - lavu 51.69.100 - opt.h
  Add AV_OPT_FLAG_FILTERING_PARAM symbol in opt.h.

2012-07-31 - 23fc4dd - lavc 54.46.100
  Add channels field to AVFrame.

2012-07-30 - f893904 - lavu 51.66.100
  Add av_get_channel_description()
  and av_get_standard_channel_layout() functions.

2012-07-21 - 016a472 - lavc 54.43.100
  Add decode_error_flags field to AVFrame.

2012-07-20 - b062936 - lavf 54.18.100
  Add avformat_match_stream_specifier() function.

2012-07-14 - f49ec1b - lavc 54.38.100 - avcodec.h
  Add metadata to AVFrame, and the accessor functions
  av_frame_get_metadata() and av_frame_set_metadata().

2012-07-10 - 0e003d8 - lavc 54.33.100
  Add av_fast_padded_mallocz().

2012-07-10 - 21d5609 - lavfi 3.2.0 - avfilter.h
  Add init_opaque() callback to AVFilter struct.

2012-06-26 - e6674e4 - lavu 51.63.100 - imgutils.h
  Add functions to libavutil/imgutils.h:
  av_image_get_buffer_size()
  av_image_fill_arrays()
  av_image_copy_to_buffer()

2012-06-24 - c41899a - lavu 51.62.100 - version.h
  version moved from avutil.h to version.h

2012-04-11 - 359abb1 - lavu 51.58.100 - error.h
  Add av_make_error_string() and av_err2str() utilities to
  libavutil/error.h.

2012-06-05 - 62b39d4 - lavc 54.24.100
  Add pkt_duration field to AVFrame.

2012-05-24 - f2ee065 - lavu 51.54.100
  Move AVPALETTE_SIZE and AVPALETTE_COUNT macros from
  libavcodec/avcodec.h to libavutil/pixfmt.h.

2012-05-14 - 94a9ac1 - lavf 54.5.100
  Add av_guess_sample_aspect_ratio() function.

2012-04-20 - 65fa7bc - lavfi 2.70.100
  Add avfilter_unref_bufferp() to avfilter.h.

2012-04-13 - 162e400 - lavfi 2.68.100
  Install libavfilter/asrc_abuffer.h public header.

2012-03-26 - a67d9cf - lavfi 2.66.100
  Add avfilter_fill_frame_from_{audio_,}buffer_ref() functions.
=======
2012-10-xx - xxxxxxx - lavu 51.42.0 - pixfmt.h
  Rename PixelFormat to AVPixelFormat and all PIX_FMT_* to AV_PIX_FMT_*.
  To provide backwards compatibility, PixelFormat is now #defined as
  AVPixelFormat.
  Note that this can break user code that includes pixfmt.h and uses the
  'PixelFormat' identifier. Such code should either #undef PixelFormat
  or stop using the PixelFormat name.
>>>>>>> 78071a14

2012-10-05 - e7ba5b1 - lavr 1.0.0 - avresample.h
  Data planes parameters to avresample_convert() and
  avresample_read() are now uint8_t** instead of void**.
  Libavresample is now stable.

2012-09-24 - a42aada - lavc 54.28.0 - avcodec.h
  Add avcodec_free_frame(). This function must now
  be used for freeing an AVFrame.

2012-09-12 - 8919fee - lavu 51.41.0 - audioconvert.h
  Added AV_CH_LOW_FREQUENCY_2 channel mask value.

2012-09-04 - 686a329 - lavu 51.40.0 - opt.h
  Reordered the fields in default_val in AVOption, changed which
  default_val field is used for which AVOptionType.

2012-08-30 - a231832 - lavc 54.26.1 - avcodec.h
  Add codec descriptor properties AV_CODEC_PROP_LOSSY and
  AV_CODEC_PROP_LOSSLESS.

2012-08-18 - lavc 54.26 - avcodec.h
  Add codec descriptors for accessing codec properties without having
  to refer to a specific decoder or encoder.

  c223d79 - Add an AVCodecDescriptor struct and functions
            avcodec_descriptor_get() and avcodec_descriptor_next().
  51efed1 - Add AVCodecDescriptor.props and AV_CODEC_PROP_INTRA_ONLY.
  91e59fe - Add avcodec_descriptor_get_by_name().

2012-08-08 - 987170c - lavu 51.38 - dict.h
  Add av_dict_count().

2012-08-07 - 104e10f - lavc 54.25 - avcodec.h
  Rename CodecID to AVCodecID and all CODEC_ID_* to AV_CODEC_ID_*.
  To provide backwards compatibility, CodecID is now #defined as AVCodecID.
  Note that this can break user code that includes avcodec.h and uses the
  'CodecID' identifier. Such code should either #undef CodecID or stop using the
  CodecID name.

2012-08-03 - 239fdf1 - lavu 51.37.1 - cpu.h
                       lsws 2.1.1   - swscale.h
  Rename AV_CPU_FLAG_MMX2  ---> AV_CPU_FLAG_MMXEXT.
  Rename SWS_CPU_CAPS_MMX2 ---> SWS_CPU_CAPS_MMXEXT.

2012-07-29 - 681ed00 - lavf 54.13.0 - avformat.h
  Add AVFMT_FLAG_NOBUFFER for low latency use cases.

2012-07-10 - 5fade8a - lavu 51.37.0
  Add av_malloc_array() and av_mallocz_array()

2012-06-22 - d3d3a32 - lavu 51.34.0
  Add av_usleep()

2012-06-20 - ae0a301 - lavu 51.33.0
  Move av_gettime() to libavutil, add libavutil/time.h

2012-06-09 - 3971be0 - lavr 0.0.3
  Add a parameter to avresample_build_matrix() for Dolby/DPLII downmixing.

2012-06-12 - 9baeff9 - lavfi 2.23.0 - avfilter.h
  Add AVFilterContext.nb_inputs/outputs. Deprecate
  AVFilterContext.input/output_count.

2012-06-12 - 84b9fbe - lavfi 2.22.0 - avfilter.h
  Add avfilter_pad_get_type() and avfilter_pad_get_name(). Those
  should now be used instead of accessing AVFilterPad members
  directly.

2012-06-12 - b0f0dfc - lavu 51.32.0 - audioconvert.h
  Add av_get_channel_layout_channel_index(), av_get_channel_name()
  and av_channel_layout_extract_channel().

2012-05-25 - 154486f - lavu 51.31.0 - opt.h
  Add av_opt_set_bin()

2012-05-15 - lavfi 2.17.0
  Add support for audio filters
  ac71230/a2cd9be - add video/audio buffer sink in a new installed
                    header buffersink.h
  720c6b7 - add av_buffersrc_write_frame(), deprecate
            av_vsrc_buffer_add_frame()
  ab16504 - add avfilter_copy_buf_props()
  9453c9e - add extended_data to AVFilterBuffer
  1b8c927 - add avfilter_get_audio_buffer_ref_from_arrays()

2012-05-09 - lavu 51.30.0 - samplefmt.h
  142e740 - add av_samples_copy()
  6d7f617 - add av_samples_set_silence()

2012-05-09 - a5117a2 - lavc 54.13.1
  For audio formats with fixed frame size, the last frame
  no longer needs to be padded with silence, libavcodec
  will handle this internally (effectively all encoders
  behave as if they had CODEC_CAP_SMALL_LAST_FRAME set).

2012-05-07 - 828bd08 - lavc 54.13.0 - avcodec.h
  Add sample_rate and channel_layout fields to AVFrame.

2012-05-01 - 4010d72 - lavr 0.0.1
  Change AV_MIX_COEFF_TYPE_Q6 to AV_MIX_COEFF_TYPE_Q8.

2012-04-25 - 3527a73 - lavu 51.29.0 - cpu.h
  Add av_parse_cpu_flags()

2012-04-24 - c8af852 - lavr 0.0.0
  Add libavresample audio conversion library

2012-04-20 - 0c0d1bc - lavu 51.28.0 - audio_fifo.h
  Add audio FIFO functions:
    av_audio_fifo_free()
    av_audio_fifo_alloc()
    av_audio_fifo_realloc()
    av_audio_fifo_write()
    av_audio_fifo_read()
    av_audio_fifo_drain()
    av_audio_fifo_reset()
    av_audio_fifo_size()
    av_audio_fifo_space()

2012-04-14 - lavfi 2.16.0 - avfiltergraph.h
  d7bcc71 Add avfilter_graph_parse2().

2012-04-08 - 4d693b0 - lavu 51.27.0 - samplefmt.h
  Add av_get_packed_sample_fmt() and av_get_planar_sample_fmt()

2012-03-21 - b75c67d - lavu 51.43.100
  Add bprint.h for bprint API.

2012-02-21 - 9cbf17e - lavc 54.4.100
  Add av_get_pcm_codec() function.

2012-02-16 - 560b224 - libswr 0.7.100
  Add swr_set_matrix() function.

2012-02-09 - c28e7af - lavu 51.39.100
  Add a new installed header libavutil/timestamp.h with timestamp
  utilities.

2012-02-06 - 70ffda3 - lavu 51.38.100
  Add av_parse_ratio() function to parseutils.h.

2012-02-06 - 70ffda3 - lavu 51.38.100
  Add AV_LOG_MAX_OFFSET macro to log.h.

2012-02-02 - 0eaa123 - lavu 51.37.100
  Add public timecode helpers.

2012-01-24 - 0c3577b - lavfi 2.60.100
  Add avfilter_graph_dump.

2012-03-05 - lavc 54.8.0
  6699d07 Add av_get_exact_bits_per_sample()
  9524cf7 Add av_get_audio_frame_duration()

2012-03-04 - 44fe77b - lavc 54.7.0 - avcodec.h
  Add av_codec_is_encoder/decoder().

2012-03-01 - 442c132 - lavc 54.3.0 - avcodec.h
  Add av_packet_shrink_side_data.

2012-02-29 - dd2a4bc - lavf 54.2.0 - avformat.h
  Add AVStream.attached_pic and AV_DISPOSITION_ATTACHED_PIC,
  used for dealing with attached pictures/cover art.

2012-02-25 - c9bca80 - lavu 51.24.0 - error.h
  Add AVERROR_UNKNOWN
  NOTE: this was backported to 0.8

2012-02-20 - e9cda85 - lavc 54.2.0
  Add duration field to AVCodecParserContext

2012-02-20 - 0b42a93 - lavu 51.23.1 - mathematics.h
  Add av_rescale_q_rnd()

2012-02-08 - 38d5533 - lavu 51.22.1 - pixdesc.h
  Add PIX_FMT_PSEUDOPAL flag.

2012-02-08 - 52f82a1 - lavc 54.01.0
  Add avcodec_encode_video2() and deprecate avcodec_encode_video().

2012-02-01 - 316fc74 - lavc 54.01.0
  Add av_fast_padded_malloc() as alternative for av_realloc() when aligned
  memory is required. The buffer will always have FF_INPUT_BUFFER_PADDING_SIZE
  zero-padded bytes at the end.

2012-01-31 - dd6d3b0 - lavf 54.01.0
  Add avformat_get_riff_video_tags() and avformat_get_riff_audio_tags().
  NOTE: this was backported to 0.8

2012-01-31 - af08d9a - lavc 54.01.0
  Add avcodec_is_open() function.
  NOTE: this was backported to 0.8

2012-01-30 - 8b93312 - lavu 51.22.0 - intfloat.h
  Add a new installed header libavutil/intfloat.h with int/float punning
  functions.
  NOTE: this was backported to 0.8

2012-01-25 - lavf 53.22.0
  f1caf01 Allow doing av_write_frame(ctx, NULL) for flushing possible
          buffered data within a muxer. Added AVFMT_ALLOW_FLUSH for
          muxers supporting it (av_write_frame makes sure it is called
          only for muxers with this flag).

2012-01-15 - lavc 53.34.0
  New audio encoding API:
  b2c75b6 Add CODEC_CAP_VARIABLE_FRAME_SIZE capability for use by audio
          encoders.
  5ee5fa0 Add avcodec_fill_audio_frame() as a convenience function.
  b2c75b6 Add avcodec_encode_audio2() and deprecate avcodec_encode_audio().
          Add AVCodec.encode2().

2012-01-12 - 3167dc9 - lavfi 2.15.0
  Add a new installed header -- libavfilter/version.h -- with version macros.

2011-12-08 - a502939 - lavfi 2.52.0
  Add av_buffersink_poll_frame() to buffersink.h.

2011-12-08 - 26c6fec - lavu 51.31.0
  Add av_log_format_line.

2011-12-03 - 976b095 - lavu 51.30.0
  Add AVERROR_BUG.

2011-11-24 - 573ffbb - lavu 51.28.1
  Add av_get_alt_sample_fmt() to samplefmt.h.

2011-11-03 - 96949da - lavu 51.23.0
  Add av_strcasecmp() and av_strncasecmp() to avstring.h.

2011-10-20 - b35e9e1 - lavu 51.22.0
  Add av_strtok() to avstring.h.

2011-01-03 - b73ec05 - lavu 51.21.0
  Add av_popcount64

2011-12-18 - 8400b12 - lavc 53.28.1
  Deprecate AVFrame.age. The field is unused.

2011-12-12 - 5266045 - lavf 53.17.0
  Add avformat_close_input().
  Deprecate av_close_input_file() and av_close_input_stream().

2011-12-02 - 0eea212 - lavc 53.25.0
  Add nb_samples and extended_data fields to AVFrame.
  Deprecate AVCODEC_MAX_AUDIO_FRAME_SIZE.
  Deprecate avcodec_decode_audio3() in favor of avcodec_decode_audio4().
  avcodec_decode_audio4() writes output samples to an AVFrame, which allows
  audio decoders to use get_buffer().

2011-12-04 - 560f773 - lavc 53.24.0
  Change AVFrame.data[4]/base[4]/linesize[4]/error[4] to [8] at next major bump.
  Change AVPicture.data[4]/linesize[4] to [8] at next major bump.
  Change AVCodecContext.error[4] to [8] at next major bump.
  Add AV_NUM_DATA_POINTERS to simplify the bump transition.

2011-11-23 - bbb46f3 - lavu 51.18.0
  Add av_samples_get_buffer_size(), av_samples_fill_arrays(), and
  av_samples_alloc(), to samplefmt.h.

2011-11-23 - 8889cc4 - lavu 51.17.0
  Add planar sample formats and av_sample_fmt_is_planar() to samplefmt.h.

2011-11-19 - f3a29b7 - lavc 53.21.0
  Move some AVCodecContext fields to a new private struct, AVCodecInternal,
  which is accessed from a new field, AVCodecContext.internal.
  - fields moved:
      AVCodecContext.internal_buffer       --> AVCodecInternal.buffer
      AVCodecContext.internal_buffer_count --> AVCodecInternal.buffer_count
      AVCodecContext.is_copy               --> AVCodecInternal.is_copy

2011-11-16 - 6270671 - lavu 51.16.0
  Add av_timegm()

2011-11-13 - lavf 53.15.0
  New interrupt callback API, allowing per-AVFormatContext/AVIOContext
  interrupt callbacks.
  6aa0b98 Add AVIOInterruptCB struct and the interrupt_callback field to
          AVFormatContext.
  1dee0ac Add avio_open2() with additional parameters. Those are
          an interrupt callback and an options AVDictionary.
          This will allow passing AVOptions to protocols after lavf
          54.0.

2011-11-06 - ba04ecf - lavu 51.14.0
  Add av_strcasecmp() and av_strncasecmp() to avstring.h.

2011-11-06 - 07b172f - lavu 51.13.0
  Add av_toupper()/av_tolower()

2011-11-05 - b6d08f4 - lavf 53.13.0
  Add avformat_network_init()/avformat_network_deinit()

2011-10-27 - 512557b - lavc 53.15.0
  Remove avcodec_parse_frame.
  Deprecate AVCodecContext.parse_only and CODEC_CAP_PARSE_ONLY.

2011-10-19 - 569129a - lavf 53.10.0
  Add avformat_new_stream(). Deprecate av_new_stream().

2011-10-13 - b631fba - lavf 53.9.0
  Add AVFMT_NO_BYTE_SEEK AVInputFormat flag.

2011-10-12 - lavu 51.12.0
  AVOptions API rewrite.

  - 145f741 FF_OPT_TYPE* renamed to AV_OPT_TYPE_*
  - new setting/getting functions with slightly different semantics:
        dac66da av_set_string3 -> av_opt_set
                av_set_double  -> av_opt_set_double
                av_set_q       -> av_opt_set_q
                av_set_int     -> av_opt_set_int

        41d9d51 av_get_string  -> av_opt_get
                av_get_double  -> av_opt_get_double
                av_get_q       -> av_opt_get_q
                av_get_int     -> av_opt_get_int

  - 8c5dcaa trivial rename av_next_option -> av_opt_next
  - 641c7af new functions - av_opt_child_next, av_opt_child_class_next
    and av_opt_find2()

2011-09-22 - a70e787 - lavu 51.17.0
  Add av_x_if_null().

2011-09-18 - 645cebb - lavc 53.16.0
  Add showall flag2

2011-09-16 - ea8de10 - lavfi 2.42.0
  Add avfilter_all_channel_layouts.

2011-09-16 - 9899037 - lavfi 2.41.0
  Rename avfilter_all_* function names to avfilter_make_all_*.

  In particular, apply the renames:
  avfilter_all_formats         -> avfilter_make_all_formats
  avfilter_all_channel_layouts -> avfilter_make_all_channel_layouts
  avfilter_all_packing_formats -> avfilter_make_all_packing_formats

2011-09-12 - 4381bdd - lavfi 2.40.0
  Change AVFilterBufferRefAudioProps.sample_rate type from uint32_t to int.

2011-09-12 - 2c03174 - lavfi 2.40.0
  Simplify signature for avfilter_get_audio_buffer(), make it
  consistent with avfilter_get_video_buffer().

2011-09-06 - 4f7dfe1 - lavfi 2.39.0
  Rename libavfilter/vsink_buffer.h to libavfilter/buffersink.h.

2011-09-06 - c4415f6 - lavfi 2.38.0
  Unify video and audio sink API.

  In particular, add av_buffersink_get_buffer_ref(), deprecate
  av_vsink_buffer_get_video_buffer_ref() and change the value for the
  opaque field passed to the abuffersink init function.

2011-09-04 - 61e2e29 - lavu 51.16.0
  Add av_asprintf().

2011-08-22 - dacd827 - lavf 53.10.0
  Add av_find_program_from_stream().

2011-08-20 - 69e2c1a - lavu 51.13.0
  Add av_get_media_type_string().

2011-09-03 - fb4ca26 - lavc 53.13.0
                       lavf 53.11.0
                       lsws  2.1.0
  Add {avcodec,avformat,sws}_get_class().

2011-08-03 - c11fb82 - lavu 51.15.0
  Add AV_OPT_SEARCH_FAKE_OBJ flag for av_opt_find() function.

2011-08-14 - 323b930 - lavu 51.12.0
  Add av_fifo_peek2(), deprecate av_fifo_peek().

2011-08-26 - lavu 51.9.0
  - add41de..abc78a5 Do not include intfloat_readwrite.h,
    mathematics.h, rational.h, pixfmt.h, or log.h from avutil.h.

2011-08-16 - 48f9e45 - lavf 53.8.0
  Add avformat_query_codec().

2011-08-16 - bca06e7 - lavc 53.11.0
  Add avcodec_get_type().

2011-08-06 - 2f63440 - lavf 53.7.0
  Add error_recognition to AVFormatContext.

2011-08-02 - 9d39cbf - lavc 53.9.1
  Add AV_PKT_FLAG_CORRUPT AVPacket flag.

2011-07-16 - b57df29 - lavfi 2.27.0
  Add audio packing negotiation fields and helper functions.

  In particular, add AVFilterPacking enum, planar, in_packings and
  out_packings fields to AVFilterLink, and the functions:
  avfilter_set_common_packing_formats()
  avfilter_all_packing_formats()

2011-07-10 - a67c061 - lavf 53.6.0
  Add avformat_find_stream_info(), deprecate av_find_stream_info().
  NOTE: this was backported to 0.7

2011-07-10 - 0b950fe - lavc 53.8.0
  Add avcodec_open2(), deprecate avcodec_open().
  NOTE: this was backported to 0.7

  Add avcodec_alloc_context3. Deprecate avcodec_alloc_context() and
  avcodec_alloc_context2().

2011-07-01 - b442ca6 - lavf 53.5.0 - avformat.h
  Add function av_get_output_timestamp().

2011-06-28 - 5129336 - lavu 51.11.0 - avutil.h
  Define the AV_PICTURE_TYPE_NONE value in AVPictureType enum.

2011-06-19 - fd2c0a5 - lavfi 2.23.0 - avfilter.h
  Add layout negotiation fields and helper functions.

  In particular, add in_chlayouts and out_chlayouts to AVFilterLink,
  and the functions:
  avfilter_set_common_sample_formats()
  avfilter_set_common_channel_layouts()
  avfilter_all_channel_layouts()

2011-06-19 - 527ca39 - lavfi 2.22.0 - AVFilterFormats
  Change type of AVFilterFormats.formats from int * to int64_t *,
  and update formats handling API accordingly.

  avfilter_make_format_list() still takes a int32_t array and converts
  it to int64_t. A new function, avfilter_make_format64_list(), that
  takes int64_t arrays has been added.

2011-06-19 - 44f669e - lavfi 2.21.0 - vsink_buffer.h
  Add video sink buffer and vsink_buffer.h public header.

2011-06-12 - 9fdf772 - lavfi 2.18.0 - avcodec.h
  Add avfilter_get_video_buffer_ref_from_frame() function in
  libavfilter/avcodec.h.

2011-06-12 - c535494 - lavfi 2.17.0 - avfiltergraph.h
  Add avfilter_inout_alloc() and avfilter_inout_free() functions.

2011-06-12 - 6119b23 - lavfi 2.16.0 - avfilter_graph_parse()
  Change avfilter_graph_parse() signature.

2011-06-23 - 67e9ae1 - lavu 51.8.0 - attributes.h
  Add av_printf_format().

2011-06-16 - 05e84c9, 25de595 - lavf 53.2.0 - avformat.h
  Add avformat_open_input and avformat_write_header().
  Deprecate av_open_input_stream, av_open_input_file,
  AVFormatParameters and av_write_header.

2011-06-16 - 7e83e1c, dc59ec5 - lavu 51.7.0 - opt.h
  Add av_opt_set_dict() and av_opt_find().
  Deprecate av_find_opt().
  Add AV_DICT_APPEND flag.

2011-06-10 - cb7c11c - lavu 51.6.0 - opt.h
  Add av_opt_flag_is_set().

2011-06-10 - c381960 - lavfi 2.15.0 - avfilter_get_audio_buffer_ref_from_arrays
  Add avfilter_get_audio_buffer_ref_from_arrays() to avfilter.h.

2011-06-09 - d9f80ea - lavu 51.8.0 - AVMetadata
  Move AVMetadata from lavf to lavu and rename it to
  AVDictionary -- new installed header dict.h.
  All av_metadata_* functions renamed to av_dict_*.

2011-06-07 - a6703fa - lavu 51.8.0 - av_get_bytes_per_sample()
  Add av_get_bytes_per_sample() in libavutil/samplefmt.h.
  Deprecate av_get_bits_per_sample_fmt().

2011-06-05 - b39b062 - lavu 51.8.0 - opt.h
  Add av_opt_free convenience function.

2011-06-06 - 95a0242 - lavfi 2.14.0 - AVFilterBufferRefAudioProps
  Remove AVFilterBufferRefAudioProps.size, and use nb_samples in
  avfilter_get_audio_buffer() and avfilter_default_get_audio_buffer() in
  place of size.

2011-06-06 - 0bc2cca - lavu 51.6.0 - av_samples_alloc()
  Switch nb_channels and nb_samples parameters order in
  av_samples_alloc().

2011-06-06 - e1c7414 - lavu 51.5.0 - av_samples_*
  Change the data layout created by av_samples_fill_arrays() and
  av_samples_alloc().

2011-06-06 - 27bcf55 - lavfi 2.13.0 - vsrc_buffer.h
  Make av_vsrc_buffer_add_video_buffer_ref() accepts an additional
  flags parameter in input.

2011-06-03 - e977ca2 - lavfi 2.12.0 - avfilter_link_free()
  Add avfilter_link_free() function.

2011-06-02 - 5ad38d9 - lavu 51.4.0 - av_force_cpu_flags()
  Add av_cpu_flags() in libavutil/cpu.h.

2011-05-28 - e71f260 - lavu 51.3.0 - pixdesc.h
  Add av_get_pix_fmt_name() in libavutil/pixdesc.h, and deprecate
  avcodec_get_pix_fmt_name() in libavcodec/avcodec.h in its favor.

2011-05-25 - 30315a8 - lavf 53.3.0 - avformat.h
  Add fps_probe_size to AVFormatContext.

2011-05-22 - 5ecdfd0 - lavf 53.2.0 - avformat.h
  Introduce avformat_alloc_output_context2() and deprecate
  avformat_alloc_output_context().

2011-05-22 - 83db719 - lavfi 2.10.0 - vsrc_buffer.h
  Make libavfilter/vsrc_buffer.h public.

2011-05-19 - c000a9f - lavfi 2.8.0 - avcodec.h
  Add av_vsrc_buffer_add_frame() to libavfilter/avcodec.h.

2011-05-14 - 9fdf772 - lavfi 2.6.0 - avcodec.h
  Add avfilter_get_video_buffer_ref_from_frame() to libavfilter/avcodec.h.

2011-05-18 - 64150ff - lavc 53.7.0 - AVCodecContext.request_sample_fmt
  Add request_sample_fmt field to AVCodecContext.

2011-05-10 - 188dea1 - lavc 53.6.0 - avcodec.h
  Deprecate AVLPCType and the following fields in
  AVCodecContext: lpc_coeff_precision, prediction_order_method,
  min_partition_order, max_partition_order, lpc_type, lpc_passes.
  Corresponding FLAC encoder options should be used instead.

2011-05-07 - 9fdf772 - lavfi 2.5.0 - avcodec.h
  Add libavfilter/avcodec.h header and avfilter_copy_frame_props()
  function.

2011-05-07 - 18ded93 - lavc 53.5.0 - AVFrame
  Add format field to AVFrame.

2011-05-07 - 22333a6 - lavc 53.4.0 - AVFrame
  Add width and height fields to AVFrame.

2011-05-01 - 35fe66a - lavfi 2.4.0 - avfilter.h
  Rename AVFilterBufferRefVideoProps.pixel_aspect to
  sample_aspect_ratio.

2011-05-01 - 77e9dee - lavc 53.3.0 - AVFrame
  Add a sample_aspect_ratio field to AVFrame.

2011-05-01 - 1ba5727 - lavc 53.2.0 - AVFrame
  Add a pkt_pos field to AVFrame.

2011-04-29 - 35ceaa7 - lavu 51.2.0 - mem.h
  Add av_dynarray_add function for adding
  an element to a dynamic array.

2011-04-26 - bebe72f - lavu 51.1.0 - avutil.h
  Add AVPictureType enum and av_get_picture_type_char(), deprecate
  FF_*_TYPE defines and av_get_pict_type_char() defined in
  libavcodec/avcodec.h.

2011-04-26 - 10d3940 - lavfi 2.3.0 - avfilter.h
  Add pict_type and key_frame fields to AVFilterBufferRefVideo.

2011-04-26 - 7a11c82 - lavfi 2.2.0 - vsrc_buffer
  Add sample_aspect_ratio fields to vsrc_buffer arguments

2011-04-21 - 94f7451 - lavc 53.1.0 - avcodec.h
  Add CODEC_CAP_SLICE_THREADS for codecs supporting sliced threading.

2011-04-15 - lavc 52.120.0 - avcodec.h
  AVPacket structure got additional members for passing side information:
    4de339e introduce side information for AVPacket
    2d8591c make containers pass palette change in AVPacket

2011-04-12 - lavf 52.107.0 - avio.h
  Avio cleanup, part II - deprecate the entire URLContext API:
    175389c add avio_check as a replacement for url_exist
    ff1ec0c add avio_pause and avio_seek_time as replacements
            for _av_url_read_fseek/fpause
    cdc6a87 deprecate av_protocol_next(), avio_enum_protocols
            should be used instead.
    80c6e23 rename url_set_interrupt_cb->avio_set_interrupt_cb.
    f87b1b3 rename open flags: URL_* -> AVIO_*
    f8270bb add avio_enum_protocols.
    5593f03 deprecate URLProtocol.
    c486dad deprecate URLContext.
    026e175 deprecate the typedef for URLInterruptCB
    8e76a19 deprecate av_register_protocol2.
    b840484 deprecate URL_PROTOCOL_FLAG_NESTED_SCHEME
    1305d93 deprecate av_url_read_seek
    fa104e1 deprecate av_url_read_pause
    727c7aa deprecate url_get_filename().
    5958df3 deprecate url_max_packet_size().
    1869ea0 deprecate url_get_file_handle().
    32a97d4 deprecate url_filesize().
    e52a914 deprecate url_close().
    58a48c6 deprecate url_seek().
    925e908 deprecate url_write().
    dce3756 deprecate url_read_complete().
    bc371ac deprecate url_read().
    0589da0 deprecate url_open().
    62eaaea deprecate url_connect.
    5652bb9 deprecate url_alloc.
    333e894 deprecate url_open_protocol
    e230705 deprecate url_poll and URLPollEntry

2011-04-08 - lavf 52.106.0 - avformat.h
  Minor avformat.h cleanup:
    a9bf9d8 deprecate av_guess_image2_codec
    c3675df rename avf_sdp_create->av_sdp_create

2011-04-03 - lavf 52.105.0 - avio.h
  Large-scale renaming/deprecating of AVIOContext-related functions:
    724f6a0 deprecate url_fdopen
    403ee83 deprecate url_open_dyn_packet_buf
    6dc7d80 rename url_close_dyn_buf       -> avio_close_dyn_buf
    b92c545 rename url_open_dyn_buf        -> avio_open_dyn_buf
    8978fed introduce an AVIOContext.seekable field as a replacement for
            AVIOContext.is_streamed and url_is_streamed()
    b64030f deprecate get_checksum()
    4c4427a deprecate init_checksum()
    4ec153b deprecate udp_set_remote_url/get_local_port
    933e90a deprecate av_url_read_fseek/fpause
    8d9769a deprecate url_fileno
    b7f2fdd rename put_flush_packet -> avio_flush
    35f1023 deprecate url_close_buf
    83fddae deprecate url_open_buf
    d9d86e0 rename url_fprintf -> avio_printf
    59f65d9 deprecate url_setbufsize
    3e68b3b deprecate url_ferror
    e8bb2e2 deprecate url_fget_max_packet_size
    76aa876 rename url_fsize -> avio_size
    e519753 deprecate url_fgetc
    655e45e deprecate url_fgets
    a2704c9 rename url_ftell -> avio_tell
    e16ead0 deprecate get_strz() in favor of avio_get_str
    0300db8,2af07d3 rename url_fskip -> avio_skip
    6b4aa5d rename url_fseek -> avio_seek
    61840b4 deprecate put_tag
    22a3212 rename url_fopen/fclose -> avio_open/close.
    0ac8e2b deprecate put_nbyte
    77eb550 rename put_byte          -> avio_w8
                   put_[b/l]e<type>  -> avio_w[b/l]<type>
                   put_buffer        -> avio_write
    b7effd4 rename get_byte          -> avio_r8,
                   get_[b/l]e<type>  -> avio_r[b/l]<type>
                   get_buffer        -> avio_read
    b3db9ce deprecate get_partial_buffer
    8d9ac96 rename av_alloc_put_byte -> avio_alloc_context

2011-03-25 - 34b47d7 - lavc 52.115.0 - AVCodecContext.audio_service_type
  Add audio_service_type field to AVCodecContext.

2011-03-17 - e309fdc - lavu 50.40.0 - pixfmt.h
  Add PIX_FMT_BGR48LE and PIX_FMT_BGR48BE pixel formats

2011-03-02 - 863c471 - lavf  52.103.0 - av_pkt_dump2, av_pkt_dump_log2
  Add new functions av_pkt_dump2, av_pkt_dump_log2 that uses the
  source stream timebase for outputting timestamps. Deprecate
  av_pkt_dump and av_pkt_dump_log.

2011-02-20 - e731b8d - lavf  52.102.0 - avio.h
  * e731b8d - rename init_put_byte() to ffio_init_context(), deprecating the
              original, and move it to a private header so it is no longer
              part of our public API. Instead, use av_alloc_put_byte().
  * ae628ec - rename ByteIOContext to AVIOContext.

2011-02-16 - 09d171b - lavf  52.101.0 - avformat.h
                       lavu  52.39.0  - parseutils.h
  * 610219a - Add av_ prefix to dump_format().
  * f6c7375 - Replace parse_date() in lavf with av_parse_time() in lavu.
  * ab0287f - Move find_info_tag from lavf to lavu and add av_prefix to it.

2011-02-15 - lavu 52.38.0 - merge libavcore
  libavcore is merged back completely into libavutil

2011-02-10 - 55bad0c - lavc 52.113.0 - vbv_delay
  Add vbv_delay field to AVCodecContext

2011-02-14 - 24a83bd - lavf 52.100.0 - AV_DISPOSITION_CLEAN_EFFECTS
  Add AV_DISPOSITION_CLEAN_EFFECTS disposition flag.

2011-02-14 - 910b5b8 - lavfi 1.76.0 - AVFilterLink sample_aspect_ratio
  Add sample_aspect_ratio field to AVFilterLink.

2011-02-10 - 12c14cd - lavf 52.99.0 - AVStream.disposition
  Add AV_DISPOSITION_HEARING_IMPAIRED and AV_DISPOSITION_VISUAL_IMPAIRED.

2011-02-09 - 5592734 - lavc 52.112.0 - avcodec_thread_init()
  Deprecate avcodec_thread_init()/avcodec_thread_free() use; instead
  set thread_count before calling avcodec_open.

2011-02-09 - 778b08a - lavc 52.111.0 - threading API
  Add CODEC_CAP_FRAME_THREADS with new restrictions on get_buffer()/
  release_buffer()/draw_horiz_band() callbacks for appropriate codecs.
  Add thread_type and active_thread_type fields to AVCodecContext.

2011-02-08 - 3940caa - lavf 52.98.0 - av_probe_input_buffer
  Add av_probe_input_buffer() to avformat.h for probing format from a
  ByteIOContext.

2011-02-06 - fe174fc - lavf 52.97.0 - avio.h
  Add flag for non-blocking protocols: URL_FLAG_NONBLOCK

2011-02-04 - f124b08 - lavf 52.96.0 - avformat_free_context()
  Add avformat_free_context() in avformat.h.

2011-02-03 - f5b82f4 - lavc 52.109.0 - add CODEC_ID_PRORES
  Add CODEC_ID_PRORES to avcodec.h.

2011-02-03 - fe9a3fb - lavc 52.109.0 - H.264 profile defines
  Add defines for H.264 * Constrained Baseline and Intra profiles

2011-02-02 - lavf 52.95.0
  * 50196a9 - add a new installed header version.h.
  * 4efd5cf, dccbd97, 93b78d1 - add several variants of public
    avio_{put,get}_str* functions.  Deprecate corresponding semi-public
    {put,get}_str*.

2011-02-02 - dfd2a00 - lavu 50.37.0 - log.h
  Make av_dlog public.

2011-01-31 - 7b3ea55 - lavfi 1.76.0 - vsrc_buffer
  Add sample_aspect_ratio fields to vsrc_buffer arguments

2011-01-31 - 910b5b8 - lavfi 1.75.0 - AVFilterLink sample_aspect_ratio
  Add sample_aspect_ratio field to AVFilterLink.

2011-01-15 - a242ac3 - lavfi 1.74.0 - AVFilterBufferRefAudioProps
  Rename AVFilterBufferRefAudioProps.samples_nb to nb_samples.

2011-01-14 - 7f88a5b - lavf 52.93.0 - av_metadata_copy()
  Add av_metadata_copy() in avformat.h.

2011-01-07 - 81c623f - lavc 52.107.0 - deprecate reordered_opaque
  Deprecate reordered_opaque in favor of pkt_pts/dts.

2011-01-07 - 1919fea - lavc 52.106.0 - pkt_dts
  Add pkt_dts to AVFrame, this will in the future allow multithreading decoders
  to not mess up dts.

2011-01-07 - 393cbb9 - lavc 52.105.0 - pkt_pts
  Add pkt_pts to AVFrame.

2011-01-07 - 060ec0a - lavc 52.104.0 - av_get_profile_name()
  Add av_get_profile_name to libavcodec/avcodec.h.

2010-12-27 - 0ccabee - lavfi 1.71.0 - AV_PERM_NEG_LINESIZES
  Add AV_PERM_NEG_LINESIZES in avfilter.h.

2010-12-27 - 9128ae0 - lavf 52.91.0 - av_find_best_stream()
  Add av_find_best_stream to libavformat/avformat.h.

2010-12-27 - 107a7e3 - lavf 52.90.0
  Add AVFMT_NOSTREAMS flag for formats with no streams,
  like e.g. text metadata.

2010-12-22 - 0328b9e - lavu 50.36.0 - file.h
  Add functions av_file_map() and av_file_unmap() in file.h.

2010-12-19 - 0bc55f5 - lavu 50.35.0 - error.h
  Add "not found" error codes:
  AVERROR_DEMUXER_NOT_FOUND
  AVERROR_MUXER_NOT_FOUND
  AVERROR_DECODER_NOT_FOUND
  AVERROR_ENCODER_NOT_FOUND
  AVERROR_PROTOCOL_NOT_FOUND
  AVERROR_FILTER_NOT_FOUND
  AVERROR_BSF_NOT_FOUND
  AVERROR_STREAM_NOT_FOUND

2010-12-09 - c61cdd0 - lavcore 0.16.0 - avcore.h
  Move AV_NOPTS_VALUE, AV_TIME_BASE, AV_TIME_BASE_Q symbols from
  avcodec.h to avcore.h.

2010-12-04 - 16cfc96 - lavc 52.98.0 - CODEC_CAP_NEG_LINESIZES
  Add CODEC_CAP_NEG_LINESIZES codec capability flag in avcodec.h.

2010-12-04 - bb4afa1 - lavu 50.34.0 - av_get_pix_fmt_string()
  Deprecate avcodec_pix_fmt_string() in favor of
  pixdesc.h/av_get_pix_fmt_string().

2010-12-04 - 4da12e3 - lavcore 0.15.0 - av_image_alloc()
  Add av_image_alloc() to libavcore/imgutils.h.

2010-12-02 - 037be76 - lavfi 1.67.0 - avfilter_graph_create_filter()
  Add function avfilter_graph_create_filter() in avfiltergraph.h.

2010-11-25 - 4723bc2 - lavfi 1.65.0 - avfilter_get_video_buffer_ref_from_arrays()
  Add function avfilter_get_video_buffer_ref_from_arrays() in
  avfilter.h.

2010-11-21 - 176a615 - lavcore 0.14.0 - audioconvert.h
  Add a public audio channel API in audioconvert.h, and deprecate the
  corresponding functions in libavcodec:
  avcodec_get_channel_name()
  avcodec_get_channel_layout()
  avcodec_get_channel_layout_string()
  avcodec_channel_layout_num_channels()
  and the CH_* macros defined in libavcodec/avcodec.h.

2010-11-21 - 6bfc268 - lavf 52.85.0 - avformat.h
  Add av_append_packet().

2010-11-21 - a08d918 - lavc 52.97.0 - avcodec.h
  Add av_grow_packet().

2010-11-17 - 0985e1a - lavcore 0.13.0 - parseutils.h
  Add av_parse_color() declared in libavcore/parseutils.h.

2010-11-13 - cb2c971 - lavc 52.95.0 - AVCodecContext
  Add AVCodecContext.subtitle_header and AVCodecContext.subtitle_header_size
  fields.

2010-11-13 - 5aaea02 - lavfi 1.62.0 - avfiltergraph.h
  Make avfiltergraph.h public.

2010-11-13 - 4fcbb2a - lavfi 1.61.0 - avfiltergraph.h
  Remove declarations from avfiltergraph.h for the functions:
  avfilter_graph_check_validity()
  avfilter_graph_config_links()
  avfilter_graph_config_formats()
  which are now internal.
  Use avfilter_graph_config() instead.

2010-11-08 - d2af720 - lavu 50.33.0 - eval.h
  Deprecate functions:
  av_parse_and_eval_expr(),
  av_parse_expr(),
  av_eval_expr(),
  av_free_expr(),
  in favor of the functions:
  av_expr_parse_and_eval(),
  av_expr_parse(),
  av_expr_eval(),
  av_expr_free().

2010-11-08 - 24de0ed - lavfi 1.59.0 - avfilter_free()
  Rename avfilter_destroy() to avfilter_free().
  This change breaks libavfilter API/ABI.

2010-11-07 - 1e80a0e - lavfi 1.58.0 - avfiltergraph.h
  Remove graphparser.h header, move AVFilterInOut and
  avfilter_graph_parse() declarations to libavfilter/avfiltergraph.h.

2010-11-07 - 7313132 - lavfi 1.57.0 - AVFilterInOut
  Rename field AVFilterInOut.filter to AVFilterInOut.filter_ctx.
  This change breaks libavfilter API.

2010-11-04 - 97dd1e4 - lavfi 1.56.0 - avfilter_graph_free()
  Rename avfilter_graph_destroy() to avfilter_graph_free().
  This change breaks libavfilter API/ABI.

2010-11-04 - e15aeea - lavfi 1.55.0 - avfilter_graph_alloc()
  Add avfilter_graph_alloc() to libavfilter/avfiltergraph.h.

2010-11-02 - 6f84cd1 - lavcore 0.12.0 - av_get_bits_per_sample_fmt()
  Add av_get_bits_per_sample_fmt() to libavcore/samplefmt.h and
  deprecate av_get_bits_per_sample_format().

2010-11-02 - d63e456 - lavcore 0.11.0 - samplefmt.h
  Add sample format functions in libavcore/samplefmt.h:
  av_get_sample_fmt_name(),
  av_get_sample_fmt(),
  av_get_sample_fmt_string(),
  and deprecate the corresponding libavcodec/audioconvert.h functions:
  avcodec_get_sample_fmt_name(),
  avcodec_get_sample_fmt(),
  avcodec_sample_fmt_string().

2010-11-02 - 262d1c5 - lavcore 0.10.0 - samplefmt.h
  Define enum AVSampleFormat in libavcore/samplefmt.h, deprecate enum
  SampleFormat.

2010-10-16 - 2a24df9 - lavfi 1.52.0 - avfilter_graph_config()
  Add the function avfilter_graph_config() in avfiltergraph.h.

2010-10-15 - 03700d3 - lavf 52.83.0 - metadata API
  Change demuxers to export metadata in generic format and
  muxers to accept generic format. Deprecate the public
  conversion API.

2010-10-10 - 867ae7a - lavfi 1.49.0 - AVFilterLink.time_base
  Add time_base field to AVFilterLink.

2010-09-27 - c85eef4 - lavu 50.31.0 - av_set_options_string()
  Move av_set_options_string() from libavfilter/parseutils.h to
  libavutil/opt.h.

2010-09-27 - acc0490 - lavfi 1.47.0 - AVFilterLink
  Make the AVFilterLink fields srcpad and dstpad store the pointers to
  the source and destination pads, rather than their indexes.

2010-09-27 - 372e288 - lavu 50.30.0 - av_get_token()
  Move av_get_token() from libavfilter/parseutils.h to
  libavutil/avstring.h.

2010-09-26 - 635d4ae - lsws 0.12.0 - swscale.h
  Add the functions sws_alloc_context() and sws_init_context().

2010-09-26 - 6ed0404 - lavu 50.29.0 - opt.h
  Move libavcodec/opt.h to libavutil/opt.h.

2010-09-24 - 1c1c80f - lavu 50.28.0 - av_log_set_flags()
  Default of av_log() changed due to many problems to the old no repeat
  detection. Read the docs of AV_LOG_SKIP_REPEATED in log.h before
  enabling it for your app!.

2010-09-24 - f66eb58 - lavc 52.90.0 - av_opt_show2()
  Deprecate av_opt_show() in favor or av_opt_show2().

2010-09-14 - bc6f0af - lavu 50.27.0 - av_popcount()
  Add av_popcount() to libavutil/common.h.

2010-09-08 - c6c98d0 - lavu 50.26.0 - av_get_cpu_flags()
  Add av_get_cpu_flags().

2010-09-07 - 34017fd - lavcore 0.9.0 - av_image_copy()
  Add av_image_copy().

2010-09-07 - 9686abb - lavcore 0.8.0 - av_image_copy_plane()
  Add av_image_copy_plane().

2010-09-07 - 9b7269e - lavcore 0.7.0 - imgutils.h
  Adopt hierarchical scheme for the imgutils.h function names,
  deprecate the old names.

2010-09-04 - 7160bb7 - lavu 50.25.0 - AV_CPU_FLAG_*
  Deprecate the FF_MM_* flags defined in libavcodec/avcodec.h in favor
  of the AV_CPU_FLAG_* flags defined in libavutil/cpu.h.

2010-08-26 - 5da19b5 - lavc 52.87.0 - avcodec_get_channel_layout()
  Add avcodec_get_channel_layout() in audioconvert.h.

2010-08-20 - e344336 - lavcore 0.6.0 - av_fill_image_max_pixsteps()
  Rename av_fill_image_max_pixstep() to av_fill_image_max_pixsteps().

2010-08-18 - a6ddf8b - lavcore 0.5.0 - av_fill_image_max_pixstep()
  Add av_fill_image_max_pixstep() in imgutils.h.

2010-08-17 - 4f2d2e4 - lavu 50.24.0 - AV_NE()
  Add the AV_NE macro.

2010-08-17 - ad2c950 - lavfi 1.36.0 - audio framework
  Implement AVFilterBufferRefAudioProps struct for audio properties,
  get_audio_buffer(), filter_samples() functions and related changes.

2010-08-12 - 81c1eca - lavcore 0.4.0 - av_get_image_linesize()
  Add av_get_image_linesize() in imgutils.h.

2010-08-11 - c1db7bf - lavfi 1.34.0 - AVFilterBufferRef
  Resize data and linesize arrays in AVFilterBufferRef to 8.

  This change breaks libavfilter API/ABI.

2010-08-11 - 9f08d80 - lavc 52.85.0 - av_picture_data_copy()
  Add av_picture_data_copy in avcodec.h.

2010-08-11 - 84c0386 - lavfi 1.33.0 - avfilter_open()
  Change avfilter_open() signature:
  AVFilterContext *avfilter_open(AVFilter *filter, const char *inst_name) ->
  int avfilter_open(AVFilterContext **filter_ctx, AVFilter *filter, const char *inst_name);

  This change breaks libavfilter API/ABI.

2010-08-11 - cc80caf - lavfi 1.32.0 - AVFilterBufferRef
  Add a type field to AVFilterBufferRef, and move video specific
  properties to AVFilterBufferRefVideoProps.

  This change breaks libavfilter API/ABI.

2010-08-07 - 5d4890d - lavfi 1.31.0 - AVFilterLink
  Rename AVFilterLink fields:
  AVFilterLink.srcpic    ->  AVFilterLink.src_buf
  AVFilterLink.cur_pic   ->  AVFilterLink.cur_buf
  AVFilterLink.outpic    ->  AVFilterLink.out_buf

2010-08-07 - 7fce481 - lavfi 1.30.0
  Rename functions and fields:
  avfilter_(un)ref_pic       -> avfilter_(un)ref_buffer
  avfilter_copy_picref_props -> avfilter_copy_buffer_ref_props
  AVFilterBufferRef.pic      -> AVFilterBufferRef.buffer

2010-08-07 - ecc8dad - lavfi 1.29.0 - AVFilterBufferRef
  Rename AVFilterPicRef to AVFilterBufferRef.

2010-08-07 - d54e094 - lavfi 1.28.0 - AVFilterBuffer
  Move format field from AVFilterBuffer to AVFilterPicRef.

2010-08-06 - bf176f5 - lavcore 0.3.0 - av_check_image_size()
  Deprecate avcodec_check_dimensions() in favor of the function
  av_check_image_size() defined in libavcore/imgutils.h.

2010-07-30 - 56b5e9d - lavfi 1.27.0 - AVFilterBuffer
  Increase size of the arrays AVFilterBuffer.data and
  AVFilterBuffer.linesize from 4 to 8.

  This change breaks libavfilter ABI.

2010-07-29 - e7bd48a - lavcore 0.2.0 - imgutils.h
  Add functions av_fill_image_linesizes() and
  av_fill_image_pointers(), declared in libavcore/imgutils.h.

2010-07-27 - 126b638 - lavcore 0.1.0 - parseutils.h
  Deprecate av_parse_video_frame_size() and av_parse_video_frame_rate()
  defined in libavcodec in favor of the newly added functions
  av_parse_video_size() and av_parse_video_rate() declared in
  libavcore/parseutils.h.

2010-07-23 - 4485247 - lavu 50.23.0 - mathematics.h
  Add the M_PHI constant definition.

2010-07-22 - bdab614 - lavfi 1.26.0 - media format generalization
  Add a type field to AVFilterLink.

  Change the field types:
  enum PixelFormat format   -> int format   in AVFilterBuffer
  enum PixelFormat *formats -> int *formats in AVFilterFormats
  enum PixelFormat *format  -> int format   in AVFilterLink

  Change the function signatures:
  AVFilterFormats *avfilter_make_format_list(const enum PixelFormat *pix_fmts); ->
  AVFilterFormats *avfilter_make_format_list(const int *fmts);

  int avfilter_add_colorspace(AVFilterFormats **avff, enum PixelFormat pix_fmt); ->
  int avfilter_add_format    (AVFilterFormats **avff, int fmt);

  AVFilterFormats *avfilter_all_colorspaces(void); ->
  AVFilterFormats *avfilter_all_formats    (enum AVMediaType type);

  This change breaks libavfilter API/ABI.

2010-07-21 - aac6ca6 - lavcore 0.0.0
  Add libavcore.

2010-07-17 - b5c582f - lavfi 1.25.0 - AVFilterBuffer
  Remove w and h fields from AVFilterBuffer.

2010-07-17 - f0d77b2 - lavfi 1.24.0 - AVFilterBuffer
  Rename AVFilterPic to AVFilterBuffer.

2010-07-17 - 57fe80f - lavf 52.74.0 - url_fskip()
  Make url_fskip() return an int error code instead of void.

2010-07-11 - 23940f1 - lavc 52.83.0
  Add AVCodecContext.lpc_type and AVCodecContext.lpc_passes fields.
  Add AVLPCType enum.
  Deprecate AVCodecContext.use_lpc.

2010-07-11 - e1d7c88 - lavc 52.82.0 - avsubtitle_free()
  Add a function for free the contents of a AVSubtitle generated by
  avcodec_decode_subtitle.

2010-07-11 - b91d08f - lavu 50.22.0 - bswap.h and intreadwrite.h
  Make the bswap.h and intreadwrite.h API public.

2010-07-08 - ce1cd1c - lavu 50.21.0 - pixdesc.h
  Rename read/write_line() to av_read/write_image_line().

2010-07-07 - 4d508e4 - lavfi 1.21.0 - avfilter_copy_picref_props()
  Add avfilter_copy_picref_props().

2010-07-03 - 2d525ef - lavc 52.79.0
  Add FF_COMPLIANCE_UNOFFICIAL and change all instances of
  FF_COMPLIANCE_INOFFICIAL to use FF_COMPLIANCE_UNOFFICIAL.

2010-07-02 - 89eec74 - lavu 50.20.0 - lfg.h
  Export av_lfg_init(), av_lfg_get(), av_mlfg_get(), and av_bmg_get() through
  lfg.h.

2010-06-28 - a52e2c3 - lavfi 1.20.1 - av_parse_color()
  Extend av_parse_color() syntax, make it accept an alpha value specifier and
  set the alpha value to 255 by default.

2010-06-22 - 735cf6b - lavf 52.71.0 - URLProtocol.priv_data_size, priv_data_class
  Add priv_data_size and priv_data_class to URLProtocol.

2010-06-22 - ffbb289 - lavf 52.70.0 - url_alloc(), url_connect()
  Add url_alloc() and url_connect().

2010-06-22 - 9b07a2d - lavf 52.69.0 - av_register_protocol2()
  Add av_register_protocol2(), deprecating av_register_protocol().

2010-06-09 - 65db058 - lavu 50.19.0 - av_compare_mod()
  Add av_compare_mod() to libavutil/mathematics.h.

2010-06-05 - 0b99215 - lavu 50.18.0 - eval API
  Make the eval API public.

2010-06-04 - 31878fc - lavu 50.17.0 - AV_BASE64_SIZE
  Add AV_BASE64_SIZE() macro.

2010-06-02 - 7e566bb - lavc 52.73.0 - av_get_codec_tag_string()
  Add av_get_codec_tag_string().

2010-06-01 - 2b99142 - lsws 0.11.0 - convertPalette API
  Add sws_convertPalette8ToPacked32() and sws_convertPalette8ToPacked24().

2010-05-26 - 93ebfee - lavc 52.72.0 - CODEC_CAP_EXPERIMENTAL
  Add CODEC_CAP_EXPERIMENTAL flag.
  NOTE: this was backported to 0.6

2010-05-23 - 9977863 - lavu 50.16.0 - av_get_random_seed()
  Add av_get_random_seed().

2010-05-18 - 796ac23 - lavf 52.63.0 - AVFMT_FLAG_RTP_HINT
  Add AVFMT_FLAG_RTP_HINT as possible value for AVFormatContext.flags.
  NOTE: this was backported to 0.6

2010-05-09 - b6bc205 - lavfi 1.20.0 - AVFilterPicRef
  Add interlaced and top_field_first fields to AVFilterPicRef.

------------------------------8<-------------------------------------
                   0.6 branch was cut here
----------------------------->8--------------------------------------

2010-05-01 - 8e2ee18 - lavf 52.62.0 - probe function
  Add av_probe_input_format2 to API, it allows ignoring probe
  results below given score and returns the actual probe score.

2010-04-01 - 3dd6180 - lavf 52.61.0 - metadata API
  Add a flag for av_metadata_set2() to disable overwriting of
  existing tags.

2010-04-01 - 0fb49b5 - lavc 52.66.0
  Add avcodec_get_edge_width().

2010-03-31 - d103218 - lavc 52.65.0
  Add avcodec_copy_context().

2010-03-31 - 1a70d12 - lavf 52.60.0 - av_match_ext()
  Make av_match_ext() public.

2010-03-31 - 1149150 - lavu 50.14.0 - AVMediaType
  Move AVMediaType enum from libavcodec to libavutil.

2010-03-31 - 72415b2 - lavc 52.64.0 - AVMediaType
  Define AVMediaType enum, and use it instead of enum CodecType, which
  is deprecated and will be dropped at the next major bump.

2010-03-25 - 8795823 - lavu 50.13.0 - av_strerror()
  Implement av_strerror().

2010-03-23 - e1484eb - lavc 52.60.0 - av_dct_init()
  Support DCT-I and DST-I.

2010-03-15 - b8819c8 - lavf 52.56.0 - AVFormatContext.start_time_realtime
  Add AVFormatContext.start_time_realtime field.

2010-03-13 - 5bb5c1d - lavfi 1.18.0 - AVFilterPicRef.pos
  Add AVFilterPicRef.pos field.

2010-03-13 - 60c144f - lavu 50.12.0 - error.h
  Move error code definitions from libavcodec/avcodec.h to
  the new public header libavutil/error.h.

2010-03-07 - c709483 - lavc 52.56.0 - avfft.h
  Add public FFT interface.

2010-03-06 - ac6ef86 - lavu 50.11.0 - av_stristr()
  Add av_stristr().

2010-03-03 - 4b83fc0 - lavu 50.10.0 - av_tree_enumerate()
  Add av_tree_enumerate().

2010-02-07 - b687c1a - lavu 50.9.0 - av_compare_ts()
  Add av_compare_ts().

2010-02-05 - 3f3dc76 - lsws 0.10.0 - sws_getCoefficients()
  Add sws_getCoefficients().

2010-02-01 - ca76a11 - lavf 52.50.0 - metadata API
  Add a list of generic tag names, change 'author' -> 'artist',
  'year' -> 'date'.

2010-01-30 - 80a07f6 - lavu 50.8.0 - av_get_pix_fmt()
  Add av_get_pix_fmt().

2010-01-21 - 01cc47d - lsws 0.9.0 - sws_scale()
  Change constness attributes of sws_scale() parameters.

2010-01-10 - 3fb8e77 - lavfi 1.15.0 - avfilter_graph_config_links()
  Add a log_ctx parameter to avfilter_graph_config_links().

2010-01-07 - 8e9767f - lsws 0.8.0 - sws_isSupported{In,Out}put()
  Add sws_isSupportedInput() and sws_isSupportedOutput() functions.

2010-01-06 - c1d662f - lavfi 1.14.0 - avfilter_add_colorspace()
  Change the avfilter_add_colorspace() signature, make it accept an
  (AVFilterFormats **) rather than an (AVFilterFormats *) as before.

2010-01-03 - 4fd1f18 - lavfi 1.13.0 - avfilter_add_colorspace()
  Add avfilter_add_colorspace().

2010-01-02 - 8eb631f - lavf 52.46.0 - av_match_ext()
  Add av_match_ext(), it should be used in place of match_ext().

2010-01-01 - a1f547b - lavf 52.45.0 - av_guess_format()
  Add av_guess_format(), it should be used in place of guess_format().

2009-12-13 - a181981 - lavf 52.43.0 - metadata API
  Add av_metadata_set2(), AV_METADATA_DONT_STRDUP_KEY and
  AV_METADATA_DONT_STRDUP_VAL.

2009-12-13 - 277c733 - lavu 50.7.0 - avstring.h API
  Add av_d2str().

2009-12-13 - 02b398e - lavc 52.42.0 - AVStream
  Add avg_frame_rate.

2009-12-12 - 3ba69a1 - lavu 50.6.0 - av_bmg_next()
  Introduce the av_bmg_next() function.

2009-12-05 - a13a543 - lavfi 1.12.0 - avfilter_draw_slice()
  Add a slice_dir parameter to avfilter_draw_slice().

2009-11-26 - 4cc3f6a - lavfi 1.11.0 - AVFilter
  Remove the next field from AVFilter, this is not anymore required.

2009-11-25 - 1433c4a - lavfi 1.10.0 - avfilter_next()
  Introduce the avfilter_next() function.

2009-11-25 - 86a60fa - lavfi 1.9.0 - avfilter_register()
  Change the signature of avfilter_register() to make it return an
  int. This is required since now the registration operation may fail.

2009-11-25 - 74a0059 - lavu 50.5.0 - pixdesc.h API
  Make the pixdesc.h API public.

2009-10-27 - 243110f - lavfi 1.5.0 - AVFilter.next
  Add a next field to AVFilter, this is used for simplifying the
  registration and management of the registered filters.

2009-10-23 - cccd292 - lavfi 1.4.1 - AVFilter.description
  Add a description field to AVFilter.

2009-10-19 - 6b5dc05 - lavfi 1.3.0 - avfilter_make_format_list()
  Change the interface of avfilter_make_format_list() from
  avfilter_make_format_list(int n, ...) to
  avfilter_make_format_list(enum PixelFormat *pix_fmts).

2009-10-18 - 0eb4ff9 - lavfi 1.0.0 - avfilter_get_video_buffer()
  Make avfilter_get_video_buffer() recursive and add the w and h
  parameters to it.

2009-10-07 - 46c40e4 - lavfi 0.5.1 - AVFilterPic
  Add w and h fields to AVFilterPic.

2009-06-22 - 92400be - lavf 52.34.1 - AVFormatContext.packet_size
  This is now an unsigned int instead of a signed int.

2009-06-19 - a4276ba - lavc 52.32.0 - AVSubtitle.pts
  Add a pts field to AVSubtitle which gives the subtitle packet pts
  in AV_TIME_BASE. Some subtitle de-/encoders (e.g. XSUB) will
  not work right without this.

2009-06-03 - 8f3f2e0 - lavc 52.30.2 - AV_PKT_FLAG_KEY
  PKT_FLAG_KEY has been deprecated and will be dropped at the next
  major version. Use AV_PKT_FLAG_KEY instead.

2009-06-01 - f988ce6 - lavc 52.30.0 - av_lockmgr_register()
  av_lockmgr_register() can be used to register a callback function
  that lavc (and in the future, libraries that depend on lavc) can use
  to implement mutexes. The application should provide a callback function
  that implements the AV_LOCK_* operations described in avcodec.h.
  When the lock manager is registered, FFmpeg is guaranteed to behave
  correctly in a multi-threaded application.

2009-04-30 - ce1d9c8 - lavc 52.28.0 - av_free_packet()
  av_free_packet() is no longer an inline function. It is now exported.

2009-04-11 - 80d403f - lavc 52.25.0 - deprecate av_destruct_packet_nofree()
  Please use NULL instead. This has been supported since r16506
  (lavf > 52.23.1, lavc > 52.10.0).

2009-04-07 - 7a00bba - lavc 52.23.0 - avcodec_decode_video/audio/subtitle
  The old decoding functions are deprecated, all new code should use the
  new functions avcodec_decode_video2(), avcodec_decode_audio3() and
  avcodec_decode_subtitle2(). These new functions take an AVPacket *pkt
  argument instead of a const uint8_t *buf / int buf_size pair.

2009-04-03 - 7b09db3 - lavu 50.3.0 - av_fifo_space()
  Introduce the av_fifo_space() function.

2009-04-02 - fabd246 - lavc 52.23.0 - AVPacket
  Move AVPacket declaration from libavformat/avformat.h to
  libavcodec/avcodec.h.

2009-03-22 - 6e08ca9 - lavu 50.2.0 - RGB32 pixel formats
  Convert the pixel formats PIX_FMT_ARGB, PIX_FMT_RGBA, PIX_FMT_ABGR,
  PIX_FMT_BGRA, which were defined as macros, into enum PixelFormat values.
  Conversely PIX_FMT_RGB32, PIX_FMT_RGB32_1, PIX_FMT_BGR32 and
  PIX_FMT_BGR32_1 are now macros.
  avcodec_get_pix_fmt() now recognizes the "rgb32" and "bgr32" aliases.
  Re-sort the enum PixelFormat list accordingly.
  This change breaks API/ABI backward compatibility.

2009-03-22 - f82674e - lavu 50.1.0 - PIX_FMT_RGB5X5 endian variants
  Add the enum PixelFormat values:
  PIX_FMT_RGB565BE, PIX_FMT_RGB565LE, PIX_FMT_RGB555BE, PIX_FMT_RGB555LE,
  PIX_FMT_BGR565BE, PIX_FMT_BGR565LE, PIX_FMT_BGR555BE, PIX_FMT_BGR555LE.

2009-03-21 - ee6624e - lavu 50.0.0  - av_random*
  The Mersenne Twister PRNG implemented through the av_random* functions
  was removed. Use the lagged Fibonacci PRNG through the av_lfg* functions
  instead.

2009-03-08 - 41dd680 - lavu 50.0.0  - AVFifoBuffer
  av_fifo_init, av_fifo_read, av_fifo_write and av_fifo_realloc were dropped
  and replaced by av_fifo_alloc, av_fifo_generic_read, av_fifo_generic_write
  and av_fifo_realloc2.
  In addition, the order of the function arguments of av_fifo_generic_read
  was changed to match av_fifo_generic_write.
  The AVFifoBuffer/struct AVFifoBuffer may only be used in an opaque way by
  applications, they may not use sizeof() or directly access members.

2009-03-01 - ec26457 - lavf 52.31.0 - Generic metadata API
  Introduce a new metadata API (see av_metadata_get() and friends).
  The old API is now deprecated and should not be used anymore. This especially
  includes the following structure fields:
    - AVFormatContext.title
    - AVFormatContext.author
    - AVFormatContext.copyright
    - AVFormatContext.comment
    - AVFormatContext.album
    - AVFormatContext.year
    - AVFormatContext.track
    - AVFormatContext.genre
    - AVStream.language
    - AVStream.filename
    - AVProgram.provider_name
    - AVProgram.name
    - AVChapter.title<|MERGE_RESOLUTION|>--- conflicted
+++ resolved
@@ -15,7 +15,6 @@
 
 API changes, most recent first:
 
-<<<<<<< HEAD
 2012-09-27 - a70b493 - lavd 54.3.100 - version.h
   Add LIBAVDEVICE_IDENT symbol.
 
@@ -97,7 +96,7 @@
 
 2012-03-26 - a67d9cf - lavfi 2.66.100
   Add avfilter_fill_frame_from_{audio_,}buffer_ref() functions.
-=======
+
 2012-10-xx - xxxxxxx - lavu 51.42.0 - pixfmt.h
   Rename PixelFormat to AVPixelFormat and all PIX_FMT_* to AV_PIX_FMT_*.
   To provide backwards compatibility, PixelFormat is now #defined as
@@ -105,7 +104,6 @@
   Note that this can break user code that includes pixfmt.h and uses the
   'PixelFormat' identifier. Such code should either #undef PixelFormat
   or stop using the PixelFormat name.
->>>>>>> 78071a14
 
 2012-10-05 - e7ba5b1 - lavr 1.0.0 - avresample.h
   Data planes parameters to avresample_convert() and
