/*
 * R210 decoder
 *
 * Copyright (c) 2009 Reimar Doeffinger <Reimar.Doeffinger@gmx.de>
 *
 * This file is part of FFmpeg.
 *
 * FFmpeg is free software; you can redistribute it and/or
 * modify it under the terms of the GNU Lesser General Public
 * License as published by the Free Software Foundation; either
 * version 2.1 of the License, or (at your option) any later version.
 *
 * FFmpeg is distributed in the hope that it will be useful,
 * but WITHOUT ANY WARRANTY; without even the implied warranty of
 * MERCHANTABILITY or FITNESS FOR A PARTICULAR PURPOSE.  See the GNU
 * Lesser General Public License for more details.
 *
 * You should have received a copy of the GNU Lesser General Public
 * License along with FFmpeg; if not, write to the Free Software
 * Foundation, Inc., 51 Franklin Street, Fifth Floor, Boston, MA 02110-1301 USA
 */

#include "avcodec.h"
#include "internal.h"
#include "libavutil/bswap.h"
#include "libavutil/common.h"

static av_cold int decode_init(AVCodecContext *avctx)
{
    avctx->pix_fmt             = AV_PIX_FMT_RGB48;
    avctx->bits_per_raw_sample = 10;

<<<<<<< HEAD
    avctx->coded_frame         = avcodec_alloc_frame();
    if (!avctx->coded_frame)
        return AVERROR(ENOMEM);

=======
>>>>>>> 759001c5
    return 0;
}

static int decode_frame(AVCodecContext *avctx, void *data, int *got_frame,
                        AVPacket *avpkt)
{
    int h, w, ret;
    AVFrame *pic = data;
    const uint32_t *src = (const uint32_t *)avpkt->data;
    int aligned_width = FFALIGN(avctx->width,
                                avctx->codec_id == AV_CODEC_ID_R10K ? 1 : 64);
    uint8_t *dst_line;

    if (avpkt->size < 4 * aligned_width * avctx->height) {
        av_log(avctx, AV_LOG_ERROR, "packet too small\n");
        return AVERROR_INVALIDDATA;
    }

    if ((ret = ff_get_buffer(avctx, pic, 0)) < 0)
        return ret;

    pic->pict_type = AV_PICTURE_TYPE_I;
    pic->key_frame = 1;
    dst_line = pic->data[0];

    for (h = 0; h < avctx->height; h++) {
        uint16_t *dst = (uint16_t *)dst_line;
        for (w = 0; w < avctx->width; w++) {
            uint32_t pixel;
            uint16_t r, g, b;
            if (avctx->codec_id==AV_CODEC_ID_AVRP) {
                pixel = av_le2ne32(*src++);
            } else {
                pixel = av_be2ne32(*src++);
            }
            if (avctx->codec_id==AV_CODEC_ID_R210) {
                b =  pixel <<  6;
                g = (pixel >>  4) & 0xffc0;
                r = (pixel >> 14) & 0xffc0;
            } else {
                b =  pixel <<  4;
                g = (pixel >>  6) & 0xffc0;
                r = (pixel >> 16) & 0xffc0;
            }
            *dst++ = r | (r >> 10);
            *dst++ = g | (g >> 10);
            *dst++ = b | (b >> 10);
        }
        src += aligned_width - avctx->width;
        dst_line += pic->linesize[0];
    }

    *got_frame      = 1;

    return avpkt->size;
}

#if CONFIG_R210_DECODER
AVCodec ff_r210_decoder = {
    .name           = "r210",
    .type           = AVMEDIA_TYPE_VIDEO,
    .id             = AV_CODEC_ID_R210,
    .init           = decode_init,
    .decode         = decode_frame,
    .capabilities   = CODEC_CAP_DR1,
    .long_name      = NULL_IF_CONFIG_SMALL("Uncompressed RGB 10-bit"),
};
#endif
#if CONFIG_R10K_DECODER
AVCodec ff_r10k_decoder = {
    .name           = "r10k",
    .type           = AVMEDIA_TYPE_VIDEO,
    .id             = AV_CODEC_ID_R10K,
    .init           = decode_init,
    .decode         = decode_frame,
    .capabilities   = CODEC_CAP_DR1,
    .long_name      = NULL_IF_CONFIG_SMALL("AJA Kona 10-bit RGB Codec"),
};
#endif
#if CONFIG_AVRP_DECODER
AVCodec ff_avrp_decoder = {
    .name           = "avrp",
    .type           = AVMEDIA_TYPE_VIDEO,
    .id             = AV_CODEC_ID_AVRP,
    .init           = decode_init,
    .close          = decode_close,
    .decode         = decode_frame,
    .capabilities   = CODEC_CAP_DR1,
    .long_name = NULL_IF_CONFIG_SMALL("Avid 1:1 10-bit RGB Packer"),
};
#endif<|MERGE_RESOLUTION|>--- conflicted
+++ resolved
@@ -30,13 +30,6 @@
     avctx->pix_fmt             = AV_PIX_FMT_RGB48;
     avctx->bits_per_raw_sample = 10;
 
-<<<<<<< HEAD
-    avctx->coded_frame         = avcodec_alloc_frame();
-    if (!avctx->coded_frame)
-        return AVERROR(ENOMEM);
-
-=======
->>>>>>> 759001c5
     return 0;
 }
 
@@ -122,7 +115,6 @@
     .type           = AVMEDIA_TYPE_VIDEO,
     .id             = AV_CODEC_ID_AVRP,
     .init           = decode_init,
-    .close          = decode_close,
     .decode         = decode_frame,
     .capabilities   = CODEC_CAP_DR1,
     .long_name = NULL_IF_CONFIG_SMALL("Avid 1:1 10-bit RGB Packer"),
