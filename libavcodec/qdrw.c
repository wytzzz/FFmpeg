/*
 * QuickDraw (qdrw) codec
 * Copyright (c) 2004 Konstantin Shishkov
 * Copyright (c) 2015 Vittorio Giovara
 *
 * This file is part of FFmpeg.
 *
 * FFmpeg is free software; you can redistribute it and/or
 * modify it under the terms of the GNU Lesser General Public
 * License as published by the Free Software Foundation; either
 * version 2.1 of the License, or (at your option) any later version.
 *
 * FFmpeg is distributed in the hope that it will be useful,
 * but WITHOUT ANY WARRANTY; without even the implied warranty of
 * MERCHANTABILITY or FITNESS FOR A PARTICULAR PURPOSE.  See the GNU
 * Lesser General Public License for more details.
 *
 * You should have received a copy of the GNU Lesser General Public
 * License along with FFmpeg; if not, write to the Free Software
 * Foundation, Inc., 51 Franklin Street, Fifth Floor, Boston, MA 02110-1301 USA
 */

/**
 * @file
 * Apple QuickDraw codec.
 * https://developer.apple.com/legacy/library/documentation/mac/QuickDraw/QuickDraw-461.html
 */

#include "libavutil/common.h"
#include "libavutil/intreadwrite.h"
#include "avcodec.h"
#include "bytestream.h"
#include "internal.h"

enum QuickdrawOpcodes {
    PACKBITSRECT = 0x0098,
    PACKBITSRGN,
    DIRECTBITSRECT,
    DIRECTBITSRGN,

    EOP = 0x00FF,
};

static int parse_palette(AVCodecContext *avctx, GetByteContext *gbc,
                         uint32_t *pal, int colors)
{
    int i;

    for (i = 0; i <= colors; i++) {
        uint8_t r, g, b;
        unsigned int idx = bytestream2_get_be16(gbc); /* color index */
        if (idx > 255) {
            av_log(avctx, AV_LOG_WARNING,
                   "Palette index out of range: %u\n", idx);
            bytestream2_skip(gbc, 6);
            continue;
        }
        r = bytestream2_get_byte(gbc);
        bytestream2_skip(gbc, 1);
        g = bytestream2_get_byte(gbc);
        bytestream2_skip(gbc, 1);
        b = bytestream2_get_byte(gbc);
        bytestream2_skip(gbc, 1);
<<<<<<< HEAD
        pal[idx] = 0xFFU << 24 | r << 16 | g << 8 | b;
=======
        pal[idx] = (0xFFU << 24) | (r << 16) | (g << 8) | b;
>>>>>>> d0dce15d
    }
    return 0;
}

static int decode_rle(AVCodecContext *avctx, AVFrame *p, GetByteContext *gbc,
                      int step)
{
    int i, j;
    int offset = avctx->width * step;
    uint8_t *outdata = p->data[0];

    for (i = 0; i < avctx->height; i++) {
        int size, left, code, pix;
        uint8_t *out = outdata;
        int pos = 0;

        /* size of packed line */
        size = left = bytestream2_get_be16(gbc);
        if (bytestream2_get_bytes_left(gbc) < size)
            return AVERROR_INVALIDDATA;

        /* decode line */
        while (left > 0) {
            code = bytestream2_get_byte(gbc);
            if (code & 0x80 ) { /* run */
                pix = bytestream2_get_byte(gbc);
                for (j = 0; j < 257 - code; j++) {
                    out[pos] = pix;
                    pos += step;
                    if (pos >= offset) {
                        pos -= offset;
                        pos++;
                    }
                }
                left  -= 2;
            } else { /* copy */
                for (j = 0; j < code + 1; j++) {
                    out[pos] = bytestream2_get_byte(gbc);
                    pos += step;
                    if (pos >= offset) {
                        pos -= offset;
                        pos++;
                    }
                }
                left  -= 2 + code;
            }
        }
        outdata += p->linesize[0];
    }
    return 0;
}

static int decode_frame(AVCodecContext *avctx,
                        void *data, int *got_frame,
                        AVPacket *avpkt)
{
    AVFrame * const p      = data;
    GetByteContext gbc;
    int colors;
    int w, h, ret;

    bytestream2_init(&gbc, avpkt->data, avpkt->size);
    if (   avpkt->size >= 552
        && AV_RB32(&avpkt->data[ 10]) != 0x001102FF
        && AV_RB32(&avpkt->data[522]) == 0x001102FF)
        bytestream2_skip(&gbc, 512);

    /* smallest PICT header */
    if (bytestream2_get_bytes_left(&gbc) < 40) {
        av_log(avctx, AV_LOG_ERROR, "Frame is too small %d\n",
               bytestream2_get_bytes_left(&gbc));
        return AVERROR_INVALIDDATA;
    }

    bytestream2_skip(&gbc, 6);
    h = bytestream2_get_be16(&gbc);
    w = bytestream2_get_be16(&gbc);

    ret = ff_set_dimensions(avctx, w, h);
    if (ret < 0)
        return ret;

    /* version 1 is identified by 0x1101
     * it uses byte-aligned opcodes rather than word-aligned */
    if (bytestream2_get_be32(&gbc) != 0x001102FF) {
        avpriv_request_sample(avctx, "QuickDraw version 1");
        return AVERROR_PATCHWELCOME;
    }

    bytestream2_skip(&gbc, 26);

    while (bytestream2_get_bytes_left(&gbc) >= 4) {
        int bppcnt, bpp;
        int rowbytes, pack_type;
        int opcode = bytestream2_get_be16(&gbc);

        switch(opcode) {
        case PACKBITSRECT:
        case PACKBITSRGN:
            av_log(avctx, AV_LOG_DEBUG, "Parsing Packbit opcode\n");

            bytestream2_skip(&gbc, 30);
            bppcnt = bytestream2_get_be16(&gbc); /* cmpCount */
            bpp    = bytestream2_get_be16(&gbc); /* cmpSize */

            av_log(avctx, AV_LOG_DEBUG, "bppcount %d bpp %d\n", bppcnt, bpp);
            if (bppcnt == 1 && bpp == 8) {
                avctx->pix_fmt = AV_PIX_FMT_PAL8;
            } else {
                av_log(avctx, AV_LOG_ERROR,
                       "Invalid pixel format (bppcnt %d bpp %d) in Packbit\n",
                       bppcnt, bpp);
                return AVERROR_INVALIDDATA;
            }

            /* jump to palette */
            bytestream2_skip(&gbc, 18);
            colors = bytestream2_get_be16(&gbc);

            if (colors < 0 || colors > 256) {
                av_log(avctx, AV_LOG_ERROR,
                       "Error color count - %i(0x%X)\n", colors, colors);
                return AVERROR_INVALIDDATA;
            }
            if (bytestream2_get_bytes_left(&gbc) < (colors + 1) * 8) {
                av_log(avctx, AV_LOG_ERROR, "Palette is too small %d\n",
                       bytestream2_get_bytes_left(&gbc));
                return AVERROR_INVALIDDATA;
            }
            if ((ret = ff_get_buffer(avctx, p, 0)) < 0)
                return ret;

            parse_palette(avctx, &gbc, (uint32_t *)p->data[1], colors);
            p->palette_has_changed = 1;

            /* jump to image data */
            bytestream2_skip(&gbc, 18);

            if (opcode == PACKBITSRGN) {
                bytestream2_skip(&gbc, 2 + 8); /* size + rect */
                avpriv_report_missing_feature(avctx, "Packbit mask region");
            }

            ret = decode_rle(avctx, p, &gbc, bppcnt);
            if (ret < 0)
                return ret;
            *got_frame = 1;
            break;
        case DIRECTBITSRECT:
        case DIRECTBITSRGN:
            av_log(avctx, AV_LOG_DEBUG, "Parsing Directbit opcode\n");

            bytestream2_skip(&gbc, 4);
            rowbytes = bytestream2_get_be16(&gbc) & 0x3FFF;
            if (rowbytes <= 250) {
                avpriv_report_missing_feature(avctx, "Short rowbytes");
                return AVERROR_PATCHWELCOME;
            }

            bytestream2_skip(&gbc, 10);
            pack_type = bytestream2_get_be16(&gbc);

            bytestream2_skip(&gbc, 16);
            bppcnt = bytestream2_get_be16(&gbc); /* cmpCount */
            bpp    = bytestream2_get_be16(&gbc); /* cmpSize */

            av_log(avctx, AV_LOG_DEBUG, "bppcount %d bpp %d\n", bppcnt, bpp);
            if (bppcnt == 3 && bpp == 8) {
                avctx->pix_fmt = AV_PIX_FMT_RGB24;
            } else if (bppcnt == 4 && bpp == 8) {
                avctx->pix_fmt = AV_PIX_FMT_ARGB;
            } else {
                av_log(avctx, AV_LOG_ERROR,
                       "Invalid pixel format (bppcnt %d bpp %d) in Directbit\n",
                       bppcnt, bpp);
                return AVERROR_INVALIDDATA;
            }

            /* set packing when default is selected */
            if (pack_type == 0)
                pack_type = bppcnt;

            if (pack_type != 3 && pack_type != 4) {
                avpriv_request_sample(avctx, "Pack type %d", pack_type);
                return AVERROR_PATCHWELCOME;
            }
            if ((ret = ff_get_buffer(avctx, p, 0)) < 0) {
                av_log(avctx, AV_LOG_ERROR, "get_buffer() failed\n");
                return ret;
            }

            /* jump to data */
            bytestream2_skip(&gbc, 30);

            if (opcode == DIRECTBITSRGN) {
                bytestream2_skip(&gbc, 2 + 8); /* size + rect */
                avpriv_report_missing_feature(avctx, "DirectBit mask region");
            }

            ret = decode_rle(avctx, p, &gbc, bppcnt);
            if (ret < 0)
                return ret;
            *got_frame = 1;
            break;
        default:
            av_log(avctx, AV_LOG_TRACE, "Unknown 0x%04X opcode\n", opcode);
            break;
        }
        /* exit the loop when a known pixel block has been found */
        if (*got_frame) {
            int eop, trail;

            /* re-align to a word */
            bytestream2_skip(&gbc, bytestream2_get_bytes_left(&gbc) % 2);

            eop = bytestream2_get_be16(&gbc);
            trail = bytestream2_get_bytes_left(&gbc);
            if (eop != EOP)
                av_log(avctx, AV_LOG_WARNING,
                       "Missing end of picture opcode (found 0x%04X)\n", eop);
            if (trail)
                av_log(avctx, AV_LOG_WARNING, "Got %d trailing bytes\n", trail);
            break;
        }
    }

    if (*got_frame) {
        p->pict_type = AV_PICTURE_TYPE_I;
        p->key_frame = 1;

        return avpkt->size;
    } else {
        av_log(avctx, AV_LOG_ERROR, "Frame contained no usable data\n");

        return AVERROR_INVALIDDATA;
    }
}

AVCodec ff_qdraw_decoder = {
    .name           = "qdraw",
    .long_name      = NULL_IF_CONFIG_SMALL("Apple QuickDraw"),
    .type           = AVMEDIA_TYPE_VIDEO,
    .id             = AV_CODEC_ID_QDRAW,
    .decode         = decode_frame,
    .capabilities   = CODEC_CAP_DR1,
};<|MERGE_RESOLUTION|>--- conflicted
+++ resolved
@@ -61,11 +61,7 @@
         bytestream2_skip(gbc, 1);
         b = bytestream2_get_byte(gbc);
         bytestream2_skip(gbc, 1);
-<<<<<<< HEAD
-        pal[idx] = 0xFFU << 24 | r << 16 | g << 8 | b;
-=======
         pal[idx] = (0xFFU << 24) | (r << 16) | (g << 8) | b;
->>>>>>> d0dce15d
     }
     return 0;
 }
