--- conflicted
+++ resolved
@@ -33,14 +33,7 @@
     int size = av_image_get_buffer_size(avctx->pix_fmt,
                                         avctx->width, avctx->height, 1);
 
-<<<<<<< HEAD
-    if ((ret = ff_alloc_packet2(avctx, pkt, avpicture_get_size(avctx->pix_fmt,
-                                                       avctx->width,
-                                                       avctx->height) + 200, 0)) < 0)
-=======
-    if ((ret = ff_alloc_packet(pkt, size + 200)) < 0) {
-        av_log(avctx, AV_LOG_ERROR, "encoded frame too large\n");
->>>>>>> f890677d
+    if ((ret = ff_alloc_packet2(avctx, pkt, size + 200, 0)) < 0)
         return ret;
 
     bytestream_start =
