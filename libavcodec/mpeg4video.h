/*
 * MPEG4 encoder/decoder internal header.
 * Copyright (c) 2000,2001 Fabrice Bellard
 * Copyright (c) 2002-2010 Michael Niedermayer <michaelni@gmx.at>
 *
 * This file is part of FFmpeg.
 *
 * FFmpeg is free software; you can redistribute it and/or
 * modify it under the terms of the GNU Lesser General Public
 * License as published by the Free Software Foundation; either
 * version 2.1 of the License, or (at your option) any later version.
 *
 * FFmpeg is distributed in the hope that it will be useful,
 * but WITHOUT ANY WARRANTY; without even the implied warranty of
 * MERCHANTABILITY or FITNESS FOR A PARTICULAR PURPOSE.  See the GNU
 * Lesser General Public License for more details.
 *
 * You should have received a copy of the GNU Lesser General Public
 * License along with FFmpeg; if not, write to the Free Software
 * Foundation, Inc., 51 Franklin Street, Fifth Floor, Boston, MA 02110-1301 USA
 */

#ifndef AVCODEC_MPEG4VIDEO_H
#define AVCODEC_MPEG4VIDEO_H

#include <stdint.h>

#include "get_bits.h"
#include "mpegvideo.h"
#include "rl.h"

// shapes
#define RECT_SHAPE       0
#define BIN_SHAPE        1
#define BIN_ONLY_SHAPE   2
#define GRAY_SHAPE       3

#define SIMPLE_VO_TYPE           1
#define CORE_VO_TYPE             3
#define MAIN_VO_TYPE             4
#define NBIT_VO_TYPE             5
#define ARTS_VO_TYPE            10
#define ACE_VO_TYPE             12
#define ADV_SIMPLE_VO_TYPE      17

// aspect_ratio_info
#define EXTENDED_PAR 15

//vol_sprite_usage / sprite_enable
#define STATIC_SPRITE 1
#define GMC_SPRITE 2

#define MOTION_MARKER 0x1F001
#define DC_MARKER     0x6B001

#define VOS_STARTCODE        0x1B0
#define USER_DATA_STARTCODE  0x1B2
#define GOP_STARTCODE        0x1B3
#define VISUAL_OBJ_STARTCODE 0x1B5
#define VOP_STARTCODE        0x1B6

/* smaller packets likely don't contain a real frame */
#define MAX_NVOP_SIZE 19

typedef struct Mpeg4DecContext {
    MpegEncContext m;

    /// number of bits to represent the fractional part of time
    int time_increment_bits;
    int shape;
    int vol_sprite_usage;
    int sprite_brightness_change;
    int num_sprite_warping_points;
    /// sprite trajectory points
    uint16_t sprite_traj[4][2];
    /// sprite shift [isChroma]
    int sprite_shift[2];

    // reversible vlc
    int rvlc;
    /// could this stream contain resync markers
    int resync_marker;
    /// time distance of first I -> B, used for interlaced B-frames
    int t_frame;

    int new_pred;
    int enhancement_type;
    int scalability;
    int use_intra_dc_vlc;

    /// QP above which the ac VLC should be used for intra dc
    int intra_dc_threshold;

    /* bug workarounds */
    int divx_version;
    int divx_build;
    int xvid_build;
    int lavc_build;

    /// flag for having shown the warning about invalid Divx B-frames
    int showed_packed_warning;
    /** does the stream contain the low_delay flag,
     *  used to work around buggy encoders. */
    int vol_control_parameters;
    int cplx_estimation_trash_i;
    int cplx_estimation_trash_p;
    int cplx_estimation_trash_b;
} Mpeg4DecContext;

/* dc encoding for mpeg4 */
extern const uint8_t ff_mpeg4_DCtab_lum[13][2];
extern const uint8_t ff_mpeg4_DCtab_chrom[13][2];

extern const uint16_t ff_mpeg4_intra_vlc[103][2];
extern const int8_t ff_mpeg4_intra_level[102];
extern const int8_t ff_mpeg4_intra_run[102];

extern RLTable ff_mpeg4_rl_intra;

/* Note this is identical to the intra rvlc except that it is reordered. */
extern RLTable ff_rvlc_rl_inter;
extern RLTable ff_rvlc_rl_intra;

extern const uint16_t ff_sprite_trajectory_tab[15][2];
extern const uint8_t ff_mb_type_b_tab[4][2];

/* these matrixes will be permuted for the idct */
extern const int16_t ff_mpeg4_default_intra_matrix[64];
extern const int16_t ff_mpeg4_default_non_intra_matrix[64];

extern const uint8_t ff_mpeg4_y_dc_scale_table[32];
extern const uint8_t ff_mpeg4_c_dc_scale_table[32];
extern const uint16_t ff_mpeg4_resync_prefix[8];

extern const uint8_t ff_mpeg4_dc_threshold[8];

void ff_mpeg4_encode_mb(MpegEncContext *s,
                        int16_t block[6][64],
                        int motion_x, int motion_y);
void ff_mpeg4_pred_ac(MpegEncContext *s, int16_t *block, int n,
                      int dir);
void ff_set_mpeg4_time(MpegEncContext *s);
void ff_mpeg4_encode_picture_header(MpegEncContext *s, int picture_number);

int ff_mpeg4_decode_picture_header(Mpeg4DecContext *ctx, GetBitContext *gb);
void ff_mpeg4_encode_video_packet_header(MpegEncContext *s);
void ff_mpeg4_clean_buffers(MpegEncContext *s);
void ff_mpeg4_stuffing(PutBitContext *pbc);
void ff_mpeg4_init_partitions(MpegEncContext *s);
void ff_mpeg4_merge_partitions(MpegEncContext *s);
void ff_clean_mpeg4_qscales(MpegEncContext *s);
int ff_mpeg4_decode_partitions(Mpeg4DecContext *ctx);
int ff_mpeg4_get_video_packet_prefix_length(MpegEncContext *s);
int ff_mpeg4_decode_video_packet_header(Mpeg4DecContext *ctx);
void ff_mpeg4_init_direct_mv(MpegEncContext *s);
void ff_mpeg4videodec_static_init(void);
int ff_mpeg4_workaround_bugs(AVCodecContext *avctx);
int ff_mpeg4_frame_end(AVCodecContext *avctx, const uint8_t *buf, int buf_size);

/**
 *
 * @return the mb_type
 */
int ff_mpeg4_set_direct_mv(MpegEncContext *s, int mx, int my);

extern uint8_t ff_mpeg4_static_rl_table_store[3][2][2 * MAX_RUN + MAX_LEVEL + 3];

#if 0 //3IV1 is quite rare and it slows things down a tiny bit
#define IS_3IV1 s->codec_tag == AV_RL32("3IV1")
#else
#define IS_3IV1 0
#endif

/**
 * Predict the dc.
 * encoding quantized level -> quantized diff
 * decoding quantized diff -> quantized level
 * @param n block index (0-3 are luma, 4-5 are chroma)
 * @param dir_ptr pointer to an integer where the prediction direction will be stored
 */
static inline int ff_mpeg4_pred_dc(MpegEncContext *s, int n, int level,
                                   int *dir_ptr, int encoding)
{
    int a, b, c, wrap, pred, scale, ret;
    int16_t *dc_val;

    /* find prediction */
    if (n < 4)
        scale = s->y_dc_scale;
    else
        scale = s->c_dc_scale;
    if (IS_3IV1)
        scale = 8;

    wrap   = s->block_wrap[n];
    dc_val = s->dc_val[0] + s->block_index[n];

    /* B C
     * A X
     */
    a = dc_val[-1];
    b = dc_val[-1 - wrap];
    c = dc_val[-wrap];

    /* outside slice handling (we can't do that by memset as we need the
     * dc for error resilience) */
    if (s->first_slice_line && n != 3) {
        if (n != 2)
            b = c = 1024;
        if (n != 1 && s->mb_x == s->resync_mb_x)
            b = a = 1024;
    }
    if (s->mb_x == s->resync_mb_x && s->mb_y == s->resync_mb_y + 1) {
        if (n == 0 || n == 4 || n == 5)
            b = 1024;
    }

    if (abs(a - b) < abs(b - c)) {
        pred     = c;
        *dir_ptr = 1; /* top */
    } else {
        pred     = a;
        *dir_ptr = 0; /* left */
    }
    /* we assume pred is positive */
    pred = FASTDIV((pred + (scale >> 1)), scale);

    if (encoding) {
        ret = level - pred;
    } else {
        level += pred;
        ret    = level;
<<<<<<< HEAD
        if (s->err_recognition & (AV_EF_BITSTREAM | AV_EF_AGGRESSIVE)) {
=======
        if (s->avctx->err_recognition & AV_EF_BITSTREAM) {
>>>>>>> 9c1db92a
            if (level < 0) {
                av_log(s->avctx, AV_LOG_ERROR,
                       "dc<0 at %dx%d\n", s->mb_x, s->mb_y);
                return -1;
            }
            if (level * scale > 2048 + scale) {
                av_log(s->avctx, AV_LOG_ERROR,
                       "dc overflow at %dx%d\n", s->mb_x, s->mb_y);
                return -1;
            }
        }
    }
    level *= scale;
    if (level & (~2047)) {
        if (level < 0)
            level = 0;
        else if (!(s->workaround_bugs & FF_BUG_DC_CLIP))
            level = 2047;
    }
    dc_val[0] = level;

    return ret;
}

#endif /* AVCODEC_MPEG4VIDEO_H */<|MERGE_RESOLUTION|>--- conflicted
+++ resolved
@@ -230,11 +230,7 @@
     } else {
         level += pred;
         ret    = level;
-<<<<<<< HEAD
-        if (s->err_recognition & (AV_EF_BITSTREAM | AV_EF_AGGRESSIVE)) {
-=======
-        if (s->avctx->err_recognition & AV_EF_BITSTREAM) {
->>>>>>> 9c1db92a
+        if (s->avctx->err_recognition & (AV_EF_BITSTREAM | AV_EF_AGGRESSIVE)) {
             if (level < 0) {
                 av_log(s->avctx, AV_LOG_ERROR,
                        "dc<0 at %dx%d\n", s->mb_x, s->mb_y);
