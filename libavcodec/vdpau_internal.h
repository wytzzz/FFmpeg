--- conflicted
+++ resolved
@@ -28,14 +28,10 @@
 #include <stdint.h>
 #if CONFIG_VDPAU
 #include <vdpau/vdpau.h>
-<<<<<<< HEAD
-#include "vdpau.h"
 #endif
 #include "h264.h"
-=======
 
 #include "avcodec.h"
->>>>>>> 70cbf334
 #include "mpegvideo.h"
 #include "version.h"
 
