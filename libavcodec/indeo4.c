/*
 * Indeo Video Interactive v4 compatible decoder
 * Copyright (c) 2009-2011 Maxim Poliakovski
 *
 * This file is part of Libav.
 *
 * Libav is free software; you can redistribute it and/or
 * modify it under the terms of the GNU Lesser General Public
 * License as published by the Free Software Foundation; either
 * version 2.1 of the License, or (at your option) any later version.
 *
 * Libav is distributed in the hope that it will be useful,
 * but WITHOUT ANY WARRANTY; without even the implied warranty of
 * MERCHANTABILITY or FITNESS FOR A PARTICULAR PURPOSE.  See the GNU
 * Lesser General Public License for more details.
 *
 * You should have received a copy of the GNU Lesser General Public
 * License along with Libav; if not, write to the Free Software
 * Foundation, Inc., 51 Franklin Street, Fifth Floor, Boston, MA 02110-1301 USA
 */

/**
 * @file
 * Indeo Video Interactive version 4 decoder
 *
 * Indeo 4 data is usually transported within .avi or .mov files.
 * Known FOURCCs: 'IV41'
 */

#define BITSTREAM_READER_LE
#include "avcodec.h"
#include "get_bits.h"
#include "dsputil.h"
#include "ivi_dsp.h"
#include "ivi_common.h"
#include "indeo4data.h"

/**
 *  Indeo 4 frame types.
 */
enum {
    FRAMETYPE_INTRA       = 0,
    FRAMETYPE_BIDIR1      = 1,  ///< bidirectional frame
    FRAMETYPE_INTER       = 2,  ///< non-droppable P-frame
    FRAMETYPE_BIDIR       = 3,  ///< bidirectional frame
    FRAMETYPE_INTER_NOREF = 4,  ///< droppable P-frame
    FRAMETYPE_NULL_FIRST  = 5,  ///< empty frame with no data
    FRAMETYPE_NULL_LAST   = 6   ///< empty frame with no data
};

#define IVI4_PIC_SIZE_ESC   7


static const struct {
    InvTransformPtr *inv_trans;
    DCTransformPtr  *dc_trans;
    int             is_2d_trans;
} transforms[18] = {
    { ff_ivi_inverse_haar_8x8,  ff_ivi_dc_haar_2d,       1 },
    { NULL, NULL, 0 }, /* inverse Haar 8x1 */
    { NULL, NULL, 0 }, /* inverse Haar 1x8 */
    { ff_ivi_put_pixels_8x8,    ff_ivi_put_dc_pixel_8x8, 1 },
    { ff_ivi_inverse_slant_8x8, ff_ivi_dc_slant_2d,      1 },
    { ff_ivi_row_slant8,        ff_ivi_dc_row_slant,     1 },
    { ff_ivi_col_slant8,        ff_ivi_dc_col_slant,     1 },
    { NULL, NULL, 0 }, /* inverse DCT 8x8 */
    { NULL, NULL, 0 }, /* inverse DCT 8x1 */
    { NULL, NULL, 0 }, /* inverse DCT 1x8 */
    { NULL, NULL, 0 }, /* inverse Haar 4x4 */
    { ff_ivi_inverse_slant_4x4, ff_ivi_dc_slant_2d,      1 },
    { NULL, NULL, 0 }, /* no transform 4x4 */
    { NULL, NULL, 0 }, /* inverse Haar 1x4 */
    { NULL, NULL, 0 }, /* inverse Haar 4x1 */
    { NULL, NULL, 0 }, /* inverse slant 1x4 */
    { NULL, NULL, 0 }, /* inverse slant 4x1 */
    { NULL, NULL, 0 }, /* inverse DCT 4x4 */
};

/**
 *  Decode subdivision of a plane.
 *  This is a simplified version that checks for two supported subdivisions:
 *  - 1 wavelet band  per plane, size factor 1:1, code pattern: 3
 *  - 4 wavelet bands per plane, size factor 1:4, code pattern: 2,3,3,3,3
 *  Anything else is either unsupported or corrupt.
 *
 *  @param[in,out] gb    the GetBit context
 *  @return        number of wavelet bands or 0 on error
 */
static int decode_plane_subdivision(GetBitContext *gb)
{
    int i;

    switch (get_bits(gb, 2)) {
    case 3:
        return 1;
    case 2:
        for (i = 0; i < 4; i++)
            if (get_bits(gb, 2) != 3)
                return 0;
        return 4;
    default:
        return 0;
    }
}

static inline int scale_tile_size(int def_size, int size_factor)
{
    return size_factor == 15 ? def_size : (size_factor + 1) << 5;
}

/**
 *  Decode Indeo 4 picture header.
 *
 *  @param[in,out] ctx       pointer to the decoder context
 *  @param[in]     avctx     pointer to the AVCodecContext
 *  @return        result code: 0 = OK, negative number = error
 */
static int decode_pic_hdr(IVI45DecContext *ctx, AVCodecContext *avctx)
{
    int             pic_size_indx, i, p;
    IVIPicConfig    pic_conf;

    if (get_bits(&ctx->gb, 18) != 0x3FFF8) {
        av_log(avctx, AV_LOG_ERROR, "Invalid picture start code!\n");
        return AVERROR_INVALIDDATA;
    }

    ctx->prev_frame_type = ctx->frame_type;
    ctx->frame_type      = get_bits(&ctx->gb, 3);
    if (ctx->frame_type == 7) {
        av_log(avctx, AV_LOG_ERROR, "Invalid frame type: %d\n", ctx->frame_type);
        return AVERROR_INVALIDDATA;
    }

#if IVI4_STREAM_ANALYSER
    if (   ctx->frame_type == FRAMETYPE_BIDIR1
        || ctx->frame_type == FRAMETYPE_BIDIR)
        ctx->has_b_frames = 1;
#endif

    ctx->transp_status = get_bits1(&ctx->gb);
#if IVI4_STREAM_ANALYSER
    if (ctx->transp_status) {
        ctx->has_transp = 1;
    }
#endif

    /* unknown bit: Mac decoder ignores this bit, XANIM returns error */
    if (get_bits1(&ctx->gb)) {
        av_log(avctx, AV_LOG_ERROR, "Sync bit is set!\n");
        return AVERROR_INVALIDDATA;
    }

    ctx->data_size = get_bits1(&ctx->gb) ? get_bits(&ctx->gb, 24) : 0;

    /* null frames don't contain anything else so we just return */
    if (ctx->frame_type >= FRAMETYPE_NULL_FIRST) {
        av_dlog(avctx, "Null frame encountered!\n");
        return 0;
    }

    /* Check key lock status. If enabled - ignore lock word.         */
    /* Usually we have to prompt the user for the password, but      */
    /* we don't do that because Indeo 4 videos can be decoded anyway */
    if (get_bits1(&ctx->gb)) {
        skip_bits_long(&ctx->gb, 32);
        av_dlog(avctx, "Password-protected clip!\n");
    }

    pic_size_indx = get_bits(&ctx->gb, 3);
    if (pic_size_indx == IVI4_PIC_SIZE_ESC) {
        pic_conf.pic_height = get_bits(&ctx->gb, 16);
        pic_conf.pic_width  = get_bits(&ctx->gb, 16);
    } else {
        pic_conf.pic_height = ivi4_common_pic_sizes[pic_size_indx * 2 + 1];
        pic_conf.pic_width  = ivi4_common_pic_sizes[pic_size_indx * 2    ];
    }

    /* Decode tile dimensions. */
    if (get_bits1(&ctx->gb)) {
        pic_conf.tile_height = scale_tile_size(pic_conf.pic_height, get_bits(&ctx->gb, 4));
        pic_conf.tile_width  = scale_tile_size(pic_conf.pic_width,  get_bits(&ctx->gb, 4));
#if IVI4_STREAM_ANALYSER
        ctx->uses_tiling = 1;
#endif
    } else {
        pic_conf.tile_height = pic_conf.pic_height;
        pic_conf.tile_width  = pic_conf.pic_width;
    }

    /* Decode chroma subsampling. We support only 4:4 aka YVU9. */
    if (get_bits(&ctx->gb, 2)) {
        av_log(avctx, AV_LOG_ERROR, "Only YVU9 picture format is supported!\n");
        return AVERROR_INVALIDDATA;
    }
    pic_conf.chroma_height = (pic_conf.pic_height + 3) >> 2;
    pic_conf.chroma_width  = (pic_conf.pic_width  + 3) >> 2;

    /* decode subdivision of the planes */
    pic_conf.luma_bands = decode_plane_subdivision(&ctx->gb);
    if (pic_conf.luma_bands)
        pic_conf.chroma_bands = decode_plane_subdivision(&ctx->gb);
    ctx->is_scalable = pic_conf.luma_bands != 1 || pic_conf.chroma_bands != 1;
    if (ctx->is_scalable && (pic_conf.luma_bands != 4 || pic_conf.chroma_bands != 1)) {
        av_log(avctx, AV_LOG_ERROR, "Scalability: unsupported subdivision! Luma bands: %d, chroma bands: %d\n",
               pic_conf.luma_bands, pic_conf.chroma_bands);
        return AVERROR_INVALIDDATA;
    }

    /* check if picture layout was changed and reallocate buffers */
    if (ivi_pic_config_cmp(&pic_conf, &ctx->pic_conf)) {
        if (ff_ivi_init_planes(ctx->planes, &pic_conf)) {
            av_log(avctx, AV_LOG_ERROR, "Couldn't reallocate color planes!\n");
            return AVERROR(ENOMEM);
        }

        ctx->pic_conf = pic_conf;

        /* set default macroblock/block dimensions */
        for (p = 0; p <= 2; p++) {
            for (i = 0; i < (!p ? pic_conf.luma_bands : pic_conf.chroma_bands); i++) {
                ctx->planes[p].bands[i].mb_size  = !p ? (!ctx->is_scalable ? 16 : 8) : 4;
                ctx->planes[p].bands[i].blk_size = !p ? 8 : 4;
            }
        }

        if (ff_ivi_init_tiles(ctx->planes, ctx->pic_conf.tile_width,
                              ctx->pic_conf.tile_height)) {
            av_log(avctx, AV_LOG_ERROR,
                   "Couldn't reallocate internal structures!\n");
            return AVERROR(ENOMEM);
        }
    }

    ctx->frame_num = get_bits1(&ctx->gb) ? get_bits(&ctx->gb, 20) : 0;

    /* skip decTimeEst field if present */
    if (get_bits1(&ctx->gb))
        skip_bits(&ctx->gb, 8);

    /* decode macroblock and block huffman codebooks */
    if (ff_ivi_dec_huff_desc(&ctx->gb, get_bits1(&ctx->gb), IVI_MB_HUFF,  &ctx->mb_vlc,  avctx) ||
        ff_ivi_dec_huff_desc(&ctx->gb, get_bits1(&ctx->gb), IVI_BLK_HUFF, &ctx->blk_vlc, avctx))
        return AVERROR_INVALIDDATA;

    ctx->rvmap_sel = get_bits1(&ctx->gb) ? get_bits(&ctx->gb, 3) : 8;

    ctx->in_imf = get_bits1(&ctx->gb);
    ctx->in_q   = get_bits1(&ctx->gb);

    ctx->pic_glob_quant = get_bits(&ctx->gb, 5);

    /* TODO: ignore this parameter if unused */
    ctx->unknown1 = get_bits1(&ctx->gb) ? get_bits(&ctx->gb, 3) : 0;

    ctx->checksum = get_bits1(&ctx->gb) ? get_bits(&ctx->gb, 16) : 0;

    /* skip picture header extension if any */
    while (get_bits1(&ctx->gb)) {
        av_dlog(avctx, "Pic hdr extension encountered!\n");
        skip_bits(&ctx->gb, 8);
    }

    if (get_bits1(&ctx->gb)) {
        av_log(avctx, AV_LOG_ERROR, "Bad blocks bits encountered!\n");
    }

    align_get_bits(&ctx->gb);

    return 0;
}


/**
 *  Decode Indeo 4 band header.
 *
 *  @param[in,out] ctx       pointer to the decoder context
 *  @param[in,out] band      pointer to the band descriptor
 *  @param[in]     avctx     pointer to the AVCodecContext
 *  @return        result code: 0 = OK, negative number = error
 */
static int decode_band_hdr(IVI45DecContext *ctx, IVIBandDesc *band,
                           AVCodecContext *avctx)
{
    int plane, band_num, indx, transform_id, scan_indx;
    int i;
    int quant_mat;

    plane    = get_bits(&ctx->gb, 2);
    band_num = get_bits(&ctx->gb, 4);
    if (band->plane != plane || band->band_num != band_num) {
        av_log(avctx, AV_LOG_ERROR, "Invalid band header sequence!\n");
        return AVERROR_INVALIDDATA;
    }

    band->is_empty = get_bits1(&ctx->gb);
    if (!band->is_empty) {
        /* skip header size
         * If header size is not given, header size is 4 bytes. */
        if (get_bits1(&ctx->gb))
            skip_bits(&ctx->gb, 16);

        band->is_halfpel = get_bits(&ctx->gb, 2);
        if (band->is_halfpel >= 2) {
            av_log(avctx, AV_LOG_ERROR, "Invalid/unsupported mv resolution: %d!\n",
                   band->is_halfpel);
            return AVERROR_INVALIDDATA;
        }
#if IVI4_STREAM_ANALYSER
        if (!band->is_halfpel)
            ctx->uses_fullpel = 1;
#endif

        band->checksum_present = get_bits1(&ctx->gb);
        if (band->checksum_present)
            band->checksum = get_bits(&ctx->gb, 16);

        indx = get_bits(&ctx->gb, 2);
        if (indx == 3) {
            av_log(avctx, AV_LOG_ERROR, "Invalid block size!\n");
            return AVERROR_INVALIDDATA;
        }
        band->mb_size  = 16 >> indx;
        band->blk_size = 8 >> (indx >> 1);

        band->inherit_mv     = get_bits1(&ctx->gb);
        band->inherit_qdelta = get_bits1(&ctx->gb);

        band->glob_quant = get_bits(&ctx->gb, 5);

        if (!get_bits1(&ctx->gb) || ctx->frame_type == FRAMETYPE_INTRA) {
            transform_id = get_bits(&ctx->gb, 5);
            if (transform_id >= FF_ARRAY_ELEMS(transforms) ||
                !transforms[transform_id].inv_trans) {
                av_log_ask_for_sample(avctx, "Unimplemented transform: %d!\n", transform_id);
                return AVERROR_PATCHWELCOME;
            }
            if ((transform_id >= 7 && transform_id <= 9) ||
                 transform_id == 17) {
                av_log_ask_for_sample(avctx, "DCT transform not supported yet!\n");
                return AVERROR_PATCHWELCOME;
            }

            if (transform_id < 10 && band->blk_size < 8) {
                av_log(avctx, AV_LOG_ERROR, "wrong transform size!\n");
                return AVERROR_INVALIDDATA;
            }
#if IVI4_STREAM_ANALYSER
            if ((transform_id >= 0 && transform_id <= 2) || transform_id == 10)
                ctx->uses_haar = 1;
#endif

            band->inv_transform = transforms[transform_id].inv_trans;
            band->dc_transform  = transforms[transform_id].dc_trans;
            band->is_2d_trans   = transforms[transform_id].is_2d_trans;
            band->transform_size= (transform_id < 10) ? 8 : 4;

            scan_indx = get_bits(&ctx->gb, 4);
            if ((scan_indx>4 && scan_indx<10) != (band->blk_size==4)) {
                av_log(avctx, AV_LOG_ERROR, "mismatching scan table!\n");
                return AVERROR_INVALIDDATA;
            }
            if (scan_indx == 15) {
                av_log(avctx, AV_LOG_ERROR, "Custom scan pattern encountered!\n");
                return AVERROR_INVALIDDATA;
            }
            band->scan = scan_index_to_tab[scan_indx];

            quant_mat = get_bits(&ctx->gb, 5);
            if (quant_mat == 31) {
                av_log(avctx, AV_LOG_ERROR, "Custom quant matrix encountered!\n");
                return AVERROR_INVALIDDATA;
            }
            if (quant_mat > 21) {
                av_log(avctx, AV_LOG_ERROR, "Invalid quant matrix encountered!\n");
                return AVERROR_INVALIDDATA;
            }
            band->quant_mat = quant_mat;
        }
        if (quant_index_to_tab[band->quant_mat] > 4 && band->blk_size == 4) {
            av_log(avctx, AV_LOG_ERROR, "Invalid quant matrix for 4x4 block encountered!\n");
            band->quant_mat = 0;
            return AVERROR_INVALIDDATA;
        }
        /* decode block huffman codebook */
        if (ff_ivi_dec_huff_desc(&ctx->gb, get_bits1(&ctx->gb), IVI_BLK_HUFF,
                                 &band->blk_vlc, avctx))
            return AVERROR_INVALIDDATA;

        /* select appropriate rvmap table for this band */
        band->rvmap_sel = get_bits1(&ctx->gb) ? get_bits(&ctx->gb, 3) : 8;

        /* decode rvmap probability corrections if any */
        band->num_corr = 0; /* there is no corrections */
        if (get_bits1(&ctx->gb)) {
            band->num_corr = get_bits(&ctx->gb, 8); /* get number of correction pairs */
            if (band->num_corr > 61) {
                av_log(avctx, AV_LOG_ERROR, "Too many corrections: %d\n",
                       band->num_corr);
                return AVERROR_INVALIDDATA;
            }

            /* read correction pairs */
            for (i = 0; i < band->num_corr * 2; i++)
                band->corr[i] = get_bits(&ctx->gb, 8);
        }
    }

    if (band->blk_size == 8) {
        band->intra_base = &ivi4_quant_8x8_intra[quant_index_to_tab[band->quant_mat]][0];
        band->inter_base = &ivi4_quant_8x8_inter[quant_index_to_tab[band->quant_mat]][0];
    } else {
        band->intra_base = &ivi4_quant_4x4_intra[quant_index_to_tab[band->quant_mat]][0];
        band->inter_base = &ivi4_quant_4x4_inter[quant_index_to_tab[band->quant_mat]][0];
    }

    /* Indeo 4 doesn't use scale tables */
    band->intra_scale = NULL;
    band->inter_scale = NULL;

    align_get_bits(&ctx->gb);

    if (!band->scan) {
        av_log(avctx, AV_LOG_ERROR, "band->scan not set\n");
        return AVERROR_INVALIDDATA;
    }

    return 0;
}


/**
 *  Decode information (block type, cbp, quant delta, motion vector)
 *  for all macroblocks in the current tile.
 *
 *  @param[in,out] ctx       pointer to the decoder context
 *  @param[in,out] band      pointer to the band descriptor
 *  @param[in,out] tile      pointer to the tile descriptor
 *  @param[in]     avctx     pointer to the AVCodecContext
 *  @return        result code: 0 = OK, negative number = error
 */
static int decode_mb_info(IVI45DecContext *ctx, IVIBandDesc *band,
                          IVITile *tile, AVCodecContext *avctx)
{
    int         x, y, mv_x, mv_y, mv_delta, offs, mb_offset, blks_per_mb,
                mv_scale, mb_type_bits, s;
    IVIMbInfo   *mb, *ref_mb;
    int         row_offset = band->mb_size * band->pitch;

    mb     = tile->mbs;
    ref_mb = tile->ref_mbs;
    offs   = tile->ypos * band->pitch + tile->xpos;

    blks_per_mb  = band->mb_size   != band->blk_size  ? 4 : 1;
    mb_type_bits = ctx->frame_type == FRAMETYPE_BIDIR ? 2 : 1;

    /* scale factor for motion vectors */
    mv_scale = (ctx->planes[0].bands[0].mb_size >> 3) - (band->mb_size >> 3);
    mv_x = mv_y = 0;

    if (((tile->width + band->mb_size-1)/band->mb_size) * ((tile->height + band->mb_size-1)/band->mb_size) != tile->num_MBs) {
        av_log(avctx, AV_LOG_ERROR, "num_MBs mismatch %d %d %d %d\n", tile->width, tile->height, band->mb_size, tile->num_MBs);
        return -1;
    }

    for (y = tile->ypos; y < tile->ypos + tile->height; y += band->mb_size) {
        mb_offset = offs;

        for (x = tile->xpos; x < tile->xpos + tile->width; x += band->mb_size) {
            mb->xpos     = x;
            mb->ypos     = y;
            mb->buf_offs = mb_offset;

            if (get_bits1(&ctx->gb)) {
                if (ctx->frame_type == FRAMETYPE_INTRA) {
                    av_log(avctx, AV_LOG_ERROR, "Empty macroblock in an INTRA picture!\n");
                    return AVERROR_INVALIDDATA;
                }
                mb->type = 1; /* empty macroblocks are always INTER */
                mb->cbp  = 0; /* all blocks are empty */

                mb->q_delta = 0;
                if (!band->plane && !band->band_num && ctx->in_q) {
                    mb->q_delta = get_vlc2(&ctx->gb, ctx->mb_vlc.tab->table,
                                           IVI_VLC_BITS, 1);
                    mb->q_delta = IVI_TOSIGNED(mb->q_delta);
                }

                mb->mv_x = mb->mv_y = 0; /* no motion vector coded */
                if (band->inherit_mv && ref_mb) {
                    /* motion vector inheritance */
                    if (mv_scale) {
                        mb->mv_x = ivi_scale_mv(ref_mb->mv_x, mv_scale);
                        mb->mv_y = ivi_scale_mv(ref_mb->mv_y, mv_scale);
                    } else {
                        mb->mv_x = ref_mb->mv_x;
                        mb->mv_y = ref_mb->mv_y;
                    }
                }
            } else {
                if (band->inherit_mv && ref_mb) {
                    mb->type = ref_mb->type; /* copy mb_type from corresponding reference mb */
                } else if (ctx->frame_type == FRAMETYPE_INTRA) {
                    mb->type = 0; /* mb_type is always INTRA for intra-frames */
                } else {
                    mb->type = get_bits(&ctx->gb, mb_type_bits);
                }

                mb->cbp = get_bits(&ctx->gb, blks_per_mb);

                mb->q_delta = 0;
                if (band->inherit_qdelta) {
                    if (ref_mb) mb->q_delta = ref_mb->q_delta;
                } else if (mb->cbp || (!band->plane && !band->band_num &&
                           ctx->in_q)) {
                    mb->q_delta = get_vlc2(&ctx->gb, ctx->mb_vlc.tab->table,
                                           IVI_VLC_BITS, 1);
                    mb->q_delta = IVI_TOSIGNED(mb->q_delta);
                }

                if (!mb->type) {
                    mb->mv_x = mb->mv_y = 0; /* there is no motion vector in intra-macroblocks */
                } else {
                    if (band->inherit_mv && ref_mb) {
                        /* motion vector inheritance */
                        if (mv_scale) {
                            mb->mv_x = ivi_scale_mv(ref_mb->mv_x, mv_scale);
                            mb->mv_y = ivi_scale_mv(ref_mb->mv_y, mv_scale);
                        } else {
                            mb->mv_x = ref_mb->mv_x;
                            mb->mv_y = ref_mb->mv_y;
                        }
                    } else {
                        /* decode motion vector deltas */
                        mv_delta = get_vlc2(&ctx->gb, ctx->mb_vlc.tab->table,
                                            IVI_VLC_BITS, 1);
                        mv_y += IVI_TOSIGNED(mv_delta);
                        mv_delta = get_vlc2(&ctx->gb, ctx->mb_vlc.tab->table,
                                            IVI_VLC_BITS, 1);
                        mv_x += IVI_TOSIGNED(mv_delta);
                        mb->mv_x = mv_x;
                        mb->mv_y = mv_y;
                    }
                }
            }

            s= band->is_halfpel;
            if (mb->type)
            if ( x +  (mb->mv_x   >>s) +                 (y+               (mb->mv_y   >>s))*band->pitch < 0 ||
                 x + ((mb->mv_x+s)>>s) + band->mb_size - 1
                   + (y+band->mb_size - 1 +((mb->mv_y+s)>>s))*band->pitch > band->bufsize -1) {
                av_log(avctx, AV_LOG_ERROR, "motion vector %d %d outside reference\n", x*s + mb->mv_x, y*s + mb->mv_y);
                return AVERROR_INVALIDDATA;
            }

            mb++;
            if (ref_mb)
                ref_mb++;
            mb_offset += band->mb_size;
        }

        offs += row_offset;
    }

    align_get_bits(&ctx->gb);

    return 0;
}


/**
<<<<<<< HEAD
 *  Decode an Indeo 4 band.
 *
 *  @param[in,out] ctx       pointer to the decoder context
 *  @param[in,out] band      pointer to the band descriptor
 *  @param[in]     avctx     pointer to the AVCodecContext
 *  @return        result code: 0 = OK, negative number = error
 */
static int decode_band(IVI4DecContext *ctx, int plane_num,
                       IVIBandDesc *band, AVCodecContext *avctx)
{
    int         result, i, t, pos, idx1, idx2;
    IVITile     *tile;
    int         ret = 0;

    band->buf     = band->bufs[ctx->dst_buf];
    band->ref_buf = band->bufs[ctx->ref_buf];

    result = decode_band_hdr(ctx, band, avctx);
    if (result) {
        av_log(avctx, AV_LOG_ERROR, "Error decoding band header\n");
        return result;
    }

    if (band->is_empty) {
        av_log(avctx, AV_LOG_ERROR, "Empty band encountered!\n");
        return AVERROR_INVALIDDATA;
    }

    band->rv_map = &ctx->rvmap_tabs[band->rvmap_sel];

    /* apply corrections to the selected rvmap table if present */
    for (i = 0; i < band->num_corr; i++) {
        idx1 = band->corr[i * 2];
        idx2 = band->corr[i * 2 + 1];
        FFSWAP(uint8_t, band->rv_map->runtab[idx1], band->rv_map->runtab[idx2]);
        FFSWAP(int16_t, band->rv_map->valtab[idx1], band->rv_map->valtab[idx2]);
        if (idx1 == band->rv_map->eob_sym || idx2 == band->rv_map->eob_sym)
            band->rv_map->eob_sym ^= idx1 ^ idx2;
        if (idx1 == band->rv_map->esc_sym || idx2 == band->rv_map->esc_sym)
            band->rv_map->esc_sym ^= idx1 ^ idx2;
    }

    pos = get_bits_count(&ctx->gb);

    for (t = 0; t < band->num_tiles; t++) {
        tile = &band->tiles[t];

        tile->is_empty = get_bits1(&ctx->gb);
        if (tile->is_empty) {
            ff_ivi_process_empty_tile(avctx, band, tile,
                                      (ctx->planes[0].bands[0].mb_size >> 3) - (band->mb_size >> 3));
            av_dlog(avctx, "Empty tile encountered!\n");
        } else {
            tile->data_size = ff_ivi_dec_tile_data_size(&ctx->gb);
            if (!tile->data_size) {
                av_log(avctx, AV_LOG_ERROR, "Tile data size is zero!\n");
                ret = AVERROR_INVALIDDATA;
                break;
            }

            result = decode_mb_info(ctx, band, tile, avctx);
            if (result < 0)
                break;

            result = ff_ivi_decode_blocks(&ctx->gb, band, tile);
            if (result < 0 || ((get_bits_count(&ctx->gb) - pos) >> 3) != tile->data_size) {
                av_log(avctx, AV_LOG_ERROR, "Corrupted tile data encountered!\n");
                break;
            }

            pos += tile->data_size << 3; // skip to next tile
        }
    }

    /* restore the selected rvmap table by applying its corrections in reverse order */
    for (i = band->num_corr - 1; i >= 0; i--) {
        idx1 = band->corr[i * 2];
        idx2 = band->corr[i * 2 + 1];
        FFSWAP(uint8_t, band->rv_map->runtab[idx1], band->rv_map->runtab[idx2]);
        FFSWAP(int16_t, band->rv_map->valtab[idx1], band->rv_map->valtab[idx2]);
        if (idx1 == band->rv_map->eob_sym || idx2 == band->rv_map->eob_sym)
            band->rv_map->eob_sym ^= idx1 ^ idx2;
        if (idx1 == band->rv_map->esc_sym || idx2 == band->rv_map->esc_sym)
            band->rv_map->esc_sym ^= idx1 ^ idx2;
    }

#if defined(DEBUG) && IVI4_DEBUG_CHECKSUM
    if (band->checksum_present) {
        uint16_t chksum = ivi_calc_band_checksum(band);
        if (chksum != band->checksum) {
            av_log(avctx, AV_LOG_ERROR,
                   "Band checksum mismatch! Plane %d, band %d, received: %x, calculated: %x\n",
                   band->plane, band->band_num, band->checksum, chksum);
        }
    }
#endif

    align_get_bits(&ctx->gb);

    return ret;
}


static av_cold int decode_init(AVCodecContext *avctx)
{
    IVI4DecContext *ctx = avctx->priv_data;

    ff_ivi_init_static_vlc();

    /* copy rvmap tables in our context so we can apply changes to them */
    memcpy(ctx->rvmap_tabs, ff_ivi_rvmap_tabs, sizeof(ff_ivi_rvmap_tabs));

    /* Force allocation of the internal buffers */
    /* during picture header decoding.          */
    ctx->pic_conf.pic_width  = 0;
    ctx->pic_conf.pic_height = 0;

    avctx->pix_fmt = PIX_FMT_YUV410P;

    return 0;
}


/**
=======
>>>>>>> 4f04f5cc
 *  Rearrange decoding and reference buffers.
 *
 *  @param[in,out] ctx       pointer to the decoder context
 */
static void switch_buffers(IVI45DecContext *ctx)
{
    switch (ctx->prev_frame_type) {
    case FRAMETYPE_INTRA:
    case FRAMETYPE_INTER:
        ctx->buf_switch ^= 1;
        ctx->dst_buf     = ctx->buf_switch;
        ctx->ref_buf     = ctx->buf_switch ^ 1;
        break;
    case FRAMETYPE_INTER_NOREF:
        break;
    }

    switch (ctx->frame_type) {
    case FRAMETYPE_INTRA:
        ctx->buf_switch = 0;
        /* FALLTHROUGH */
    case FRAMETYPE_INTER:
        ctx->dst_buf = ctx->buf_switch;
        ctx->ref_buf = ctx->buf_switch ^ 1;
        break;
    case FRAMETYPE_INTER_NOREF:
    case FRAMETYPE_NULL_FIRST:
    case FRAMETYPE_NULL_LAST:
        break;
    }
}


static int is_nonnull_frame(IVI45DecContext *ctx)
{
<<<<<<< HEAD
    IVI4DecContext  *ctx = avctx->priv_data;
    const uint8_t   *buf = avpkt->data;
    int             buf_size = avpkt->size;
    int             result, p, b;

    init_get_bits(&ctx->gb, buf, buf_size * 8);

    result = decode_pic_hdr(ctx, avctx);
    if (result) {
        av_log(avctx, AV_LOG_ERROR, "Error decoding picture header\n");
        return result;
    }

    switch_buffers(ctx);

    if (ctx->frame_type < FRAMETYPE_NULL_FIRST) {
        for (p = 0; p < 3; p++) {
            for (b = 0; b < ctx->planes[p].num_bands; b++) {
                result = decode_band(ctx, p, &ctx->planes[p].bands[b], avctx);
                if (result) {
                    av_log(avctx, AV_LOG_ERROR,
                           "Error decoding band: %d, plane: %d\n", b, p);
                    return result;
                }
            }
        }
    }

    /* If the bidirectional mode is enabled, next I and the following P frame will */
    /* be sent together. Unfortunately the approach below seems to be the only way */
    /* to handle the B-frames mode. That's exactly the same Intel decoders do.     */
    if (ctx->frame_type == FRAMETYPE_INTRA) {
        while (get_bits(&ctx->gb, 8)); // skip version string
        skip_bits_long(&ctx->gb, 64);  // skip padding, TODO: implement correct 8-bytes alignment
        if (get_bits_left(&ctx->gb) > 18 && show_bits(&ctx->gb, 18) == 0x3FFF8)
            av_log(avctx, AV_LOG_ERROR, "Buffer contains IP frames!\n");
    }

    if (ctx->frame_type >= FRAMETYPE_NULL_FIRST)
        return buf_size;

    if (ctx->frame.data[0])
        avctx->release_buffer(avctx, &ctx->frame);

    avcodec_set_dimensions(avctx, ctx->planes[0].width, ctx->planes[0].height);
    ctx->frame.reference = 0;
    if ((result = avctx->get_buffer(avctx, &ctx->frame)) < 0) {
        av_log(avctx, AV_LOG_ERROR, "get_buffer() failed\n");
        return result;
    }

    if (ctx->is_scalable) {
        ff_ivi_recompose_haar(&ctx->planes[0], ctx->frame.data[0], ctx->frame.linesize[0], 4);
    } else {
        ff_ivi_output_plane(&ctx->planes[0], ctx->frame.data[0], ctx->frame.linesize[0]);
    }

    ff_ivi_output_plane(&ctx->planes[2], ctx->frame.data[1], ctx->frame.linesize[1]);
    ff_ivi_output_plane(&ctx->planes[1], ctx->frame.data[2], ctx->frame.linesize[2]);

    *data_size = sizeof(AVFrame);
    *(AVFrame*)data = ctx->frame;

    return buf_size;
=======
    return ctx->frame_type < FRAMETYPE_NULL_FIRST;
>>>>>>> 4f04f5cc
}


static av_cold int decode_init(AVCodecContext *avctx)
{
    IVI45DecContext *ctx = avctx->priv_data;

    ff_ivi_init_static_vlc();

    /* copy rvmap tables in our context so we can apply changes to them */
    memcpy(ctx->rvmap_tabs, ff_ivi_rvmap_tabs, sizeof(ff_ivi_rvmap_tabs));

    /* Force allocation of the internal buffers */
    /* during picture header decoding.          */
    ctx->pic_conf.pic_width  = 0;
    ctx->pic_conf.pic_height = 0;

    avctx->pix_fmt = PIX_FMT_YUV410P;

    ctx->decode_pic_hdr   = decode_pic_hdr;
    ctx->decode_band_hdr  = decode_band_hdr;
    ctx->decode_mb_info   = decode_mb_info;
    ctx->switch_buffers   = switch_buffers;
    ctx->is_nonnull_frame = is_nonnull_frame;

    return 0;
}


AVCodec ff_indeo4_decoder = {
    .name           = "indeo4",
    .type           = AVMEDIA_TYPE_VIDEO,
    .id             = CODEC_ID_INDEO4,
    .priv_data_size = sizeof(IVI45DecContext),
    .init           = decode_init,
    .close          = ff_ivi_decode_close,
    .decode         = ff_ivi_decode_frame,
    .long_name      = NULL_IF_CONFIG_SMALL("Intel Indeo Video Interactive 4"),
};<|MERGE_RESOLUTION|>--- conflicted
+++ resolved
@@ -569,133 +569,6 @@
 
 
 /**
-<<<<<<< HEAD
- *  Decode an Indeo 4 band.
- *
- *  @param[in,out] ctx       pointer to the decoder context
- *  @param[in,out] band      pointer to the band descriptor
- *  @param[in]     avctx     pointer to the AVCodecContext
- *  @return        result code: 0 = OK, negative number = error
- */
-static int decode_band(IVI4DecContext *ctx, int plane_num,
-                       IVIBandDesc *band, AVCodecContext *avctx)
-{
-    int         result, i, t, pos, idx1, idx2;
-    IVITile     *tile;
-    int         ret = 0;
-
-    band->buf     = band->bufs[ctx->dst_buf];
-    band->ref_buf = band->bufs[ctx->ref_buf];
-
-    result = decode_band_hdr(ctx, band, avctx);
-    if (result) {
-        av_log(avctx, AV_LOG_ERROR, "Error decoding band header\n");
-        return result;
-    }
-
-    if (band->is_empty) {
-        av_log(avctx, AV_LOG_ERROR, "Empty band encountered!\n");
-        return AVERROR_INVALIDDATA;
-    }
-
-    band->rv_map = &ctx->rvmap_tabs[band->rvmap_sel];
-
-    /* apply corrections to the selected rvmap table if present */
-    for (i = 0; i < band->num_corr; i++) {
-        idx1 = band->corr[i * 2];
-        idx2 = band->corr[i * 2 + 1];
-        FFSWAP(uint8_t, band->rv_map->runtab[idx1], band->rv_map->runtab[idx2]);
-        FFSWAP(int16_t, band->rv_map->valtab[idx1], band->rv_map->valtab[idx2]);
-        if (idx1 == band->rv_map->eob_sym || idx2 == band->rv_map->eob_sym)
-            band->rv_map->eob_sym ^= idx1 ^ idx2;
-        if (idx1 == band->rv_map->esc_sym || idx2 == band->rv_map->esc_sym)
-            band->rv_map->esc_sym ^= idx1 ^ idx2;
-    }
-
-    pos = get_bits_count(&ctx->gb);
-
-    for (t = 0; t < band->num_tiles; t++) {
-        tile = &band->tiles[t];
-
-        tile->is_empty = get_bits1(&ctx->gb);
-        if (tile->is_empty) {
-            ff_ivi_process_empty_tile(avctx, band, tile,
-                                      (ctx->planes[0].bands[0].mb_size >> 3) - (band->mb_size >> 3));
-            av_dlog(avctx, "Empty tile encountered!\n");
-        } else {
-            tile->data_size = ff_ivi_dec_tile_data_size(&ctx->gb);
-            if (!tile->data_size) {
-                av_log(avctx, AV_LOG_ERROR, "Tile data size is zero!\n");
-                ret = AVERROR_INVALIDDATA;
-                break;
-            }
-
-            result = decode_mb_info(ctx, band, tile, avctx);
-            if (result < 0)
-                break;
-
-            result = ff_ivi_decode_blocks(&ctx->gb, band, tile);
-            if (result < 0 || ((get_bits_count(&ctx->gb) - pos) >> 3) != tile->data_size) {
-                av_log(avctx, AV_LOG_ERROR, "Corrupted tile data encountered!\n");
-                break;
-            }
-
-            pos += tile->data_size << 3; // skip to next tile
-        }
-    }
-
-    /* restore the selected rvmap table by applying its corrections in reverse order */
-    for (i = band->num_corr - 1; i >= 0; i--) {
-        idx1 = band->corr[i * 2];
-        idx2 = band->corr[i * 2 + 1];
-        FFSWAP(uint8_t, band->rv_map->runtab[idx1], band->rv_map->runtab[idx2]);
-        FFSWAP(int16_t, band->rv_map->valtab[idx1], band->rv_map->valtab[idx2]);
-        if (idx1 == band->rv_map->eob_sym || idx2 == band->rv_map->eob_sym)
-            band->rv_map->eob_sym ^= idx1 ^ idx2;
-        if (idx1 == band->rv_map->esc_sym || idx2 == band->rv_map->esc_sym)
-            band->rv_map->esc_sym ^= idx1 ^ idx2;
-    }
-
-#if defined(DEBUG) && IVI4_DEBUG_CHECKSUM
-    if (band->checksum_present) {
-        uint16_t chksum = ivi_calc_band_checksum(band);
-        if (chksum != band->checksum) {
-            av_log(avctx, AV_LOG_ERROR,
-                   "Band checksum mismatch! Plane %d, band %d, received: %x, calculated: %x\n",
-                   band->plane, band->band_num, band->checksum, chksum);
-        }
-    }
-#endif
-
-    align_get_bits(&ctx->gb);
-
-    return ret;
-}
-
-
-static av_cold int decode_init(AVCodecContext *avctx)
-{
-    IVI4DecContext *ctx = avctx->priv_data;
-
-    ff_ivi_init_static_vlc();
-
-    /* copy rvmap tables in our context so we can apply changes to them */
-    memcpy(ctx->rvmap_tabs, ff_ivi_rvmap_tabs, sizeof(ff_ivi_rvmap_tabs));
-
-    /* Force allocation of the internal buffers */
-    /* during picture header decoding.          */
-    ctx->pic_conf.pic_width  = 0;
-    ctx->pic_conf.pic_height = 0;
-
-    avctx->pix_fmt = PIX_FMT_YUV410P;
-
-    return 0;
-}
-
-
-/**
-=======
->>>>>>> 4f04f5cc
  *  Rearrange decoding and reference buffers.
  *
  *  @param[in,out] ctx       pointer to the decoder context
@@ -731,74 +604,7 @@
 
 static int is_nonnull_frame(IVI45DecContext *ctx)
 {
-<<<<<<< HEAD
-    IVI4DecContext  *ctx = avctx->priv_data;
-    const uint8_t   *buf = avpkt->data;
-    int             buf_size = avpkt->size;
-    int             result, p, b;
-
-    init_get_bits(&ctx->gb, buf, buf_size * 8);
-
-    result = decode_pic_hdr(ctx, avctx);
-    if (result) {
-        av_log(avctx, AV_LOG_ERROR, "Error decoding picture header\n");
-        return result;
-    }
-
-    switch_buffers(ctx);
-
-    if (ctx->frame_type < FRAMETYPE_NULL_FIRST) {
-        for (p = 0; p < 3; p++) {
-            for (b = 0; b < ctx->planes[p].num_bands; b++) {
-                result = decode_band(ctx, p, &ctx->planes[p].bands[b], avctx);
-                if (result) {
-                    av_log(avctx, AV_LOG_ERROR,
-                           "Error decoding band: %d, plane: %d\n", b, p);
-                    return result;
-                }
-            }
-        }
-    }
-
-    /* If the bidirectional mode is enabled, next I and the following P frame will */
-    /* be sent together. Unfortunately the approach below seems to be the only way */
-    /* to handle the B-frames mode. That's exactly the same Intel decoders do.     */
-    if (ctx->frame_type == FRAMETYPE_INTRA) {
-        while (get_bits(&ctx->gb, 8)); // skip version string
-        skip_bits_long(&ctx->gb, 64);  // skip padding, TODO: implement correct 8-bytes alignment
-        if (get_bits_left(&ctx->gb) > 18 && show_bits(&ctx->gb, 18) == 0x3FFF8)
-            av_log(avctx, AV_LOG_ERROR, "Buffer contains IP frames!\n");
-    }
-
-    if (ctx->frame_type >= FRAMETYPE_NULL_FIRST)
-        return buf_size;
-
-    if (ctx->frame.data[0])
-        avctx->release_buffer(avctx, &ctx->frame);
-
-    avcodec_set_dimensions(avctx, ctx->planes[0].width, ctx->planes[0].height);
-    ctx->frame.reference = 0;
-    if ((result = avctx->get_buffer(avctx, &ctx->frame)) < 0) {
-        av_log(avctx, AV_LOG_ERROR, "get_buffer() failed\n");
-        return result;
-    }
-
-    if (ctx->is_scalable) {
-        ff_ivi_recompose_haar(&ctx->planes[0], ctx->frame.data[0], ctx->frame.linesize[0], 4);
-    } else {
-        ff_ivi_output_plane(&ctx->planes[0], ctx->frame.data[0], ctx->frame.linesize[0]);
-    }
-
-    ff_ivi_output_plane(&ctx->planes[2], ctx->frame.data[1], ctx->frame.linesize[1]);
-    ff_ivi_output_plane(&ctx->planes[1], ctx->frame.data[2], ctx->frame.linesize[2]);
-
-    *data_size = sizeof(AVFrame);
-    *(AVFrame*)data = ctx->frame;
-
-    return buf_size;
-=======
     return ctx->frame_type < FRAMETYPE_NULL_FIRST;
->>>>>>> 4f04f5cc
 }
 
 
