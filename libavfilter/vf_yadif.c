--- conflicted
+++ resolved
@@ -132,12 +132,11 @@
 
         for (y = 0; y < h; y++) {
             if ((y ^ parity) & 1) {
-<<<<<<< HEAD
-                uint8_t *prev = &yadif->prev->data[i][y*refs];
-                uint8_t *cur  = &yadif->cur ->data[i][y*refs];
-                uint8_t *next = &yadif->next->data[i][y*refs];
-                uint8_t *dst  = &dstpic->data[i][y*dstpic->linesize[i]];
-                int     mode  = y==1 || y+2==h ? 2 : yadif->mode;
+                uint8_t *prev = &yadif->prev->data[i][y * refs];
+                uint8_t *cur  = &yadif->cur ->data[i][y * refs];
+                uint8_t *next = &yadif->next->data[i][y * refs];
+                uint8_t *dst  = &dstpic->data[i][y * dstpic->linesize[i]];
+                int     mode  = y == 1 || y + 2 == h ? 2 : yadif->mode;
                 int     prefs = y+1<h ? refs : -refs;
                 int     mrefs =     y ?-refs :  refs;
 
@@ -155,18 +154,9 @@
                     cur = tmp;
                 }
 
-                yadif->filter_line(dst, prev, cur, next, w, prefs, mrefs, parity ^ tff, mode);
-=======
-                uint8_t *prev = &yadif->prev->data[i][y * refs];
-                uint8_t *cur  = &yadif->cur ->data[i][y * refs];
-                uint8_t *next = &yadif->next->data[i][y * refs];
-                uint8_t *dst  = &dstpic->data[i][y * dstpic->linesize[i]];
-                int     mode  = y == 1 || y + 2 == h ? 2 : yadif->mode;
                 yadif->filter_line(dst, prev, cur, next, w,
-                                   y + 1 < h ? refs : -refs,
-                                   y ? -refs : refs,
+                                   prefs, mrefs,
                                    parity ^ tff, mode);
->>>>>>> a84edbac
             } else {
                 memcpy(&dstpic->data[i][y * dstpic->linesize[i]],
                        &yadif->cur->data[i][y * refs], w * df);
@@ -177,28 +167,6 @@
     emms_c();
 }
 
-<<<<<<< HEAD
-=======
-static AVFilterBufferRef *get_video_buffer(AVFilterLink *link, int perms,
-                                           int w, int h)
-{
-    AVFilterBufferRef *picref;
-    int width  = FFALIGN(w, 32);
-    int height = FFALIGN(h + 2, 32);
-    int i;
-
-    picref = ff_default_get_video_buffer(link, perms, width, height);
-
-    picref->video->w = w;
-    picref->video->h = h;
-
-    for (i = 0; i < 3; i++)
-        picref->data[i] += picref->linesize[i];
-
-    return picref;
-}
-
->>>>>>> a84edbac
 static int return_frame(AVFilterContext *ctx, int is_second)
 {
     YADIFContext *yadif = ctx->priv;
@@ -340,15 +308,9 @@
 
         ret  = ff_request_frame(link->src->inputs[0]);
 
-<<<<<<< HEAD
         if (ret == AVERROR_EOF && yadif->cur) {
             AVFilterBufferRef *next = avfilter_ref_buffer(yadif->next, ~AV_PERM_WRITE);
-=======
-        if (ret == AVERROR_EOF && yadif->next) {
-            AVFilterBufferRef *next =
-                avfilter_ref_buffer(yadif->next, AV_PERM_READ);
-
->>>>>>> a84edbac
+
             if (!next)
                 return AVERROR(ENOMEM);
 
@@ -377,12 +339,8 @@
     if (val <= 0)
         return val;
 
-<<<<<<< HEAD
-    if (val >= 1 && !yadif->next) { //FIXME change API to not requre this red tape
-=======
     //FIXME change API to not requre this red tape
-    if (val == 1 && !yadif->next) {
->>>>>>> a84edbac
+    if (val >= 1 && !yadif->next) {
         if ((ret = ff_request_frame(link->src->inputs[0])) < 0)
             return ret;
         val = ff_poll_frame(link->src->inputs[0]);
