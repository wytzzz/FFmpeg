/*
 * Copyright (C) 2006 Michael Niedermayer (michaelni@gmx.at)
 * Copyright (C) 2003-2005 by Christopher R. Hertel (crh@ubiqx.mn.org)
 *
 * References:
 *  IETF RFC 1321: The MD5 Message-Digest Algorithm
 *       Ron Rivest. IETF, April, 1992
 *
 * based on http://ubiqx.org/libcifs/source/Auth/MD5.c
 *          from Christopher R. Hertel (crh@ubiqx.mn.org)
 * Simplified, cleaned and IMO redundant comments removed by michael.
 *
 * If you use gcc, then version 4.1 or later and -fomit-frame-pointer is
 * strongly recommended.
 *
 * This file is part of FFmpeg.
 *
 * FFmpeg is free software; you can redistribute it and/or
 * modify it under the terms of the GNU Lesser General Public
 * License as published by the Free Software Foundation; either
 * version 2.1 of the License, or (at your option) any later version.
 *
 * FFmpeg is distributed in the hope that it will be useful,
 * but WITHOUT ANY WARRANTY; without even the implied warranty of
 * MERCHANTABILITY or FITNESS FOR A PARTICULAR PURPOSE.  See the GNU
 * Lesser General Public License for more details.
 *
 * You should have received a copy of the GNU Lesser General Public
 * License along with FFmpeg; if not, write to the Free Software
 * Foundation, Inc., 51 Franklin Street, Fifth Floor, Boston, MA 02110-1301 USA
 */

#include <stdint.h>

#include "bswap.h"
#include "intreadwrite.h"
#include "mem.h"
#include "md5.h"

typedef struct AVMD5 {
    uint64_t len;
    uint8_t  block[64];
    uint32_t ABCD[4];
} AVMD5;

const int av_md5_size = sizeof(AVMD5);

struct AVMD5 *av_md5_alloc(void)
{
    return av_mallocz(sizeof(struct AVMD5));
}

static const uint8_t S[4][4] = {
    { 7, 12, 17, 22 },  /* round 1 */
    { 5,  9, 14, 20 },  /* round 2 */
    { 4, 11, 16, 23 },  /* round 3 */
    { 6, 10, 15, 21 }   /* round 4 */
};

static const uint32_t T[64] = { // T[i]= fabs(sin(i+1)<<32)
    0xd76aa478, 0xe8c7b756, 0x242070db, 0xc1bdceee,   /* round 1 */
    0xf57c0faf, 0x4787c62a, 0xa8304613, 0xfd469501,
    0x698098d8, 0x8b44f7af, 0xffff5bb1, 0x895cd7be,
    0x6b901122, 0xfd987193, 0xa679438e, 0x49b40821,

    0xf61e2562, 0xc040b340, 0x265e5a51, 0xe9b6c7aa,   /* round 2 */
    0xd62f105d, 0x02441453, 0xd8a1e681, 0xe7d3fbc8,
    0x21e1cde6, 0xc33707d6, 0xf4d50d87, 0x455a14ed,
    0xa9e3e905, 0xfcefa3f8, 0x676f02d9, 0x8d2a4c8a,

    0xfffa3942, 0x8771f681, 0x6d9d6122, 0xfde5380c,   /* round 3 */
    0xa4beea44, 0x4bdecfa9, 0xf6bb4b60, 0xbebfbc70,
    0x289b7ec6, 0xeaa127fa, 0xd4ef3085, 0x04881d05,
    0xd9d4d039, 0xe6db99e5, 0x1fa27cf8, 0xc4ac5665,

    0xf4292244, 0x432aff97, 0xab9423a7, 0xfc93a039,   /* round 4 */
    0x655b59c3, 0x8f0ccc92, 0xffeff47d, 0x85845dd1,
    0x6fa87e4f, 0xfe2ce6e0, 0xa3014314, 0x4e0811a1,
    0xf7537e82, 0xbd3af235, 0x2ad7d2bb, 0xeb86d391,
};

#define CORE(i, a, b, c, d)                                             \
    do {                                                                \
        t  = S[i >> 4][i & 3];                                          \
        a += T[i];                                                      \
                                                                        \
        if (i < 32) {                                                   \
<<<<<<< HEAD
            if (i < 16) a += (d ^ (b & (c ^ d)))  + X[       i  & 15];  \
            else        a += ((d & b) | (~d & c)) + X[(1 + 5*i) & 15];  \
        } else {                                                        \
            if (i < 48) a += (b ^ c ^ d)          + X[(5 + 3*i) & 15];  \
            else        a += (c ^ (b | ~d))       + X[(    7*i) & 15];  \
=======
            if (i < 16)                                                 \
                a += (d ^ (b & (c ^ d))) + X[i           & 15];         \
            else                                                        \
                a += (c ^ (d & (c ^ b))) + X[(1 + 5 * i) & 15];         \
        } else {                                                        \
            if (i < 48)                                                 \
                a += (b ^ c ^ d)    + X[(5 + 3 * i) & 15];              \
            else                                                        \
                a += (c ^ (b | ~d)) + X[(7     * i) & 15];              \
>>>>>>> 3b08d9d9
        }                                                               \
        a = b + (a << t | a >> (32 - t));                               \
    } while (0)

static void body(uint32_t ABCD[4], uint32_t *src, int nblocks)
{
    int i av_unused;
    int n;
    uint32_t a, b, c, d, t, *X;

    for (n = 0; n < nblocks; n++) {
        a = ABCD[3];
        b = ABCD[2];
        c = ABCD[1];
        d = ABCD[0];

        X = src + n * 16;

#if HAVE_BIGENDIAN
        for (i = 0; i < 16; i++)
            X[i] = av_bswap32(X[i]);
#endif

#if CONFIG_SMALL
        for (i = 0; i < 64; i++) {
            CORE(i, a, b, c, d);
            t = d;
            d = c;
            c = b;
            b = a;
            a = t;
        }
#else
#define CORE2(i)                                                        \
<<<<<<< HEAD
        CORE( i,   a,b,c,d); CORE((i+1),d,a,b,c);                       \
        CORE((i+2),c,d,a,b); CORE((i+3),b,c,d,a)
#define CORE4(i) CORE2(i); CORE2((i+4)); CORE2((i+8)); CORE2((i+12))
        CORE4(0); CORE4(16); CORE4(32); CORE4(48);
=======
    CORE(i, a, b, c, d); CORE((i + 1), d, a, b, c);                     \
    CORE((i + 2), c, d, a, b); CORE((i + 3), b, c, d, a)
#define CORE4(i) CORE2(i); CORE2((i + 4)); CORE2((i + 8)); CORE2((i + 12))
    CORE4(0);
    CORE4(16);
    CORE4(32);
    CORE4(48);
>>>>>>> 3b08d9d9
#endif

        ABCD[0] += d;
        ABCD[1] += c;
        ABCD[2] += b;
        ABCD[3] += a;
    }
}

void av_md5_init(AVMD5 *ctx)
{
    ctx->len     = 0;

    ctx->ABCD[0] = 0x10325476;
    ctx->ABCD[1] = 0x98badcfe;
    ctx->ABCD[2] = 0xefcdab89;
    ctx->ABCD[3] = 0x67452301;
}

void av_md5_update(AVMD5 *ctx, const uint8_t *src, int len)
{
    const uint8_t *end;
    int j;

    j         = ctx->len & 63;
    ctx->len += len;

    if (j) {
        int cnt = FFMIN(len, 64 - j);
        memcpy(ctx->block + j, src, cnt);
        src += cnt;
        len -= cnt;
        if (j + cnt < 64)
            return;
        body(ctx->ABCD, (uint32_t *)ctx->block, 1);
    }

    end = src + (len & ~63);
    if (HAVE_BIGENDIAN || (!HAVE_FAST_UNALIGNED && ((intptr_t)src & 3))) {
       while (src < end) {
           memcpy(ctx->block, src, 64);
           body(ctx->ABCD, (uint32_t *) ctx->block, 1);
           src += 64;
        }
    } else {
        int nblocks = len / 64;
        body(ctx->ABCD, (uint32_t *)src, nblocks);
        src = end;
    }
    len &= 63;
    if (len > 0)
        memcpy(ctx->block, src, len);
}

void av_md5_final(AVMD5 *ctx, uint8_t *dst)
{
    int i;
    uint64_t finalcount = av_le2ne64(ctx->len << 3);

    av_md5_update(ctx, "\200", 1);
    while ((ctx->len & 63) != 56)
        av_md5_update(ctx, "", 1);

    av_md5_update(ctx, (uint8_t *) &finalcount, 8);

    for (i = 0; i < 4; i++)
        AV_WL32(dst + 4 * i, ctx->ABCD[3 - i]);
}

void av_md5_sum(uint8_t *dst, const uint8_t *src, const int len)
{
    AVMD5 ctx;

    av_md5_init(&ctx);
    av_md5_update(&ctx, src, len);
    av_md5_final(&ctx, dst);
}

#ifdef TEST
#include <stdio.h>

static void print_md5(uint8_t *md5)
{
    int i;
    for (i = 0; i < 16; i++)
        printf("%02x", md5[i]);
    printf("\n");
}

int main(void)
{
    uint8_t md5val[16];
    int i;
    volatile uint8_t in[1000]; // volatile to workaround http://llvm.org/bugs/show_bug.cgi?id=20849
    // FIXME remove volatile once it has been fixed and all fate clients are updated

    for (i = 0; i < 1000; i++)
        in[i] = i * i;
    av_md5_sum(md5val, in, 1000);
    print_md5(md5val);
    av_md5_sum(md5val, in, 63);
    print_md5(md5val);
    av_md5_sum(md5val, in, 64);
    print_md5(md5val);
    av_md5_sum(md5val, in, 65);
    print_md5(md5val);
    for (i = 0; i < 1000; i++)
        in[i] = i % 127;
    av_md5_sum(md5val, in, 999);
    print_md5(md5val);

    return 0;
}
#endif<|MERGE_RESOLUTION|>--- conflicted
+++ resolved
@@ -85,23 +85,15 @@
         a += T[i];                                                      \
                                                                         \
         if (i < 32) {                                                   \
-<<<<<<< HEAD
-            if (i < 16) a += (d ^ (b & (c ^ d)))  + X[       i  & 15];  \
-            else        a += ((d & b) | (~d & c)) + X[(1 + 5*i) & 15];  \
-        } else {                                                        \
-            if (i < 48) a += (b ^ c ^ d)          + X[(5 + 3*i) & 15];  \
-            else        a += (c ^ (b | ~d))       + X[(    7*i) & 15];  \
-=======
             if (i < 16)                                                 \
-                a += (d ^ (b & (c ^ d))) + X[i           & 15];         \
+                a += (d ^ (b & (c ^ d)))  + X[       i  & 15];          \
             else                                                        \
-                a += (c ^ (d & (c ^ b))) + X[(1 + 5 * i) & 15];         \
+                a += ((d & b) | (~d & c)) + X[(1 + 5*i) & 15];          \
         } else {                                                        \
             if (i < 48)                                                 \
-                a += (b ^ c ^ d)    + X[(5 + 3 * i) & 15];              \
+                a += (b ^ c ^ d)          + X[(5 + 3*i) & 15];          \
             else                                                        \
-                a += (c ^ (b | ~d)) + X[(7     * i) & 15];              \
->>>>>>> 3b08d9d9
+                a += (c ^ (b | ~d))       + X[(    7*i) & 15];          \
         }                                                               \
         a = b + (a << t | a >> (32 - t));                               \
     } while (0)
@@ -136,20 +128,13 @@
         }
 #else
 #define CORE2(i)                                                        \
-<<<<<<< HEAD
-        CORE( i,   a,b,c,d); CORE((i+1),d,a,b,c);                       \
-        CORE((i+2),c,d,a,b); CORE((i+3),b,c,d,a)
-#define CORE4(i) CORE2(i); CORE2((i+4)); CORE2((i+8)); CORE2((i+12))
-        CORE4(0); CORE4(16); CORE4(32); CORE4(48);
-=======
-    CORE(i, a, b, c, d); CORE((i + 1), d, a, b, c);                     \
-    CORE((i + 2), c, d, a, b); CORE((i + 3), b, c, d, a)
+        CORE(i, a, b, c, d); CORE((i + 1), d, a, b, c);                 \
+        CORE((i + 2), c, d, a, b); CORE((i + 3), b, c, d, a)
 #define CORE4(i) CORE2(i); CORE2((i + 4)); CORE2((i + 8)); CORE2((i + 12))
-    CORE4(0);
-    CORE4(16);
-    CORE4(32);
-    CORE4(48);
->>>>>>> 3b08d9d9
+        CORE4(0);
+        CORE4(16);
+        CORE4(32);
+        CORE4(48);
 #endif
 
         ABCD[0] += d;
