/*
 * HTTP protocol for ffmpeg client
 * Copyright (c) 2000, 2001 Fabrice Bellard
 *
 * This file is part of FFmpeg.
 *
 * FFmpeg is free software; you can redistribute it and/or
 * modify it under the terms of the GNU Lesser General Public
 * License as published by the Free Software Foundation; either
 * version 2.1 of the License, or (at your option) any later version.
 *
 * FFmpeg is distributed in the hope that it will be useful,
 * but WITHOUT ANY WARRANTY; without even the implied warranty of
 * MERCHANTABILITY or FITNESS FOR A PARTICULAR PURPOSE.  See the GNU
 * Lesser General Public License for more details.
 *
 * You should have received a copy of the GNU Lesser General Public
 * License along with FFmpeg; if not, write to the Free Software
 * Foundation, Inc., 51 Franklin Street, Fifth Floor, Boston, MA 02110-1301 USA
 */

#include "libavutil/avstring.h"
#include "avformat.h"
#include "internal.h"
#include "network.h"
#include "http.h"
#include "os_support.h"
#include "httpauth.h"
#include "url.h"
#include "libavutil/opt.h"

#if CONFIG_ZLIB
#include <zlib.h>
#endif

/* XXX: POST protocol is not completely implemented because ffmpeg uses
   only a subset of it. */

/* The IO buffer size is unrelated to the max URL size in itself, but needs
 * to be large enough to fit the full request headers (including long
 * path names).
 */
#define BUFFER_SIZE MAX_URL_SIZE
#define MAX_REDIRECTS 8

typedef struct {
    const AVClass *class;
    URLContext *hd;
    unsigned char buffer[BUFFER_SIZE], *buf_ptr, *buf_end;
    int line_count;
    int http_code;
    /* Used if "Transfer-Encoding: chunked" otherwise -1. */
    int64_t chunksize;
    char *content_type;
    int64_t off, end_off, filesize;
    char *location;
    HTTPAuthState auth_state;
    HTTPAuthState proxy_auth_state;
    char *headers;
    char *mime_type;
    char *user_agent;
    /* Set if the server correctly handles Connection: close and will close
     * the connection after feeding us the content. */
    int willclose;
    int seekable;           /**< Control seekability, 0 = disable, 1 = enable, -1 = probe. */
    int chunked_post;
    /* A flag which indicates if the end of chunked encoding has been sent. */
    int end_chunked_post;
    /* A flag which indicates we have finished to read POST reply. */
    int end_header;
    /* A flag which indicates if we use persistent connections. */
    int multiple_requests;
    uint8_t *post_data;
    int post_datalen;
    int is_akamai;
    int is_mediagateway;
    char *cookies;          ///< holds newline (\n) delimited Set-Cookie header field values (without the "Set-Cookie: " field name)
    int icy;
    /* how much data was read since the last ICY metadata packet */
    int icy_data_read;
    /* after how many bytes of read data a new metadata packet will be found */
    int icy_metaint;
    char *icy_metadata_headers;
    char *icy_metadata_packet;
#if CONFIG_ZLIB
    int compressed;
    z_stream inflate_stream;
    uint8_t *inflate_buffer;
#endif
    AVDictionary *chained_options;
    int send_expect_100;
} HTTPContext;

#define OFFSET(x) offsetof(HTTPContext, x)
#define D AV_OPT_FLAG_DECODING_PARAM
#define E AV_OPT_FLAG_ENCODING_PARAM
#define DEFAULT_USER_AGENT "Lavf/" AV_STRINGIFY(LIBAVFORMAT_VERSION)
static const AVOption options[] = {
{"seekable", "control seekability of connection", OFFSET(seekable), AV_OPT_TYPE_INT, {.i64 = -1}, -1, 1, D },
{"chunked_post", "use chunked transfer-encoding for posts", OFFSET(chunked_post), AV_OPT_TYPE_INT, {.i64 = 1}, 0, 1, E },
{"headers", "set custom HTTP headers, can override built in default headers", OFFSET(headers), AV_OPT_TYPE_STRING, { 0 }, 0, 0, D|E },
{"content_type", "force a content type", OFFSET(content_type), AV_OPT_TYPE_STRING, { 0 }, 0, 0, D|E },
{"user_agent", "override User-Agent header", OFFSET(user_agent), AV_OPT_TYPE_STRING, {.str = DEFAULT_USER_AGENT}, 0, 0, D },
{"user-agent", "override User-Agent header", OFFSET(user_agent), AV_OPT_TYPE_STRING, {.str = DEFAULT_USER_AGENT}, 0, 0, D },
{"multiple_requests", "use persistent connections", OFFSET(multiple_requests), AV_OPT_TYPE_INT, {.i64 = 0}, 0, 1, D|E },
{"post_data", "set custom HTTP post data", OFFSET(post_data), AV_OPT_TYPE_BINARY, .flags = D|E },
{"mime_type", "export the MIME type", OFFSET(mime_type), AV_OPT_TYPE_STRING, {0}, 0, 0, AV_OPT_FLAG_EXPORT | AV_OPT_FLAG_READONLY  },
{"cookies", "set cookies to be sent in applicable future requests, use newline delimited Set-Cookie HTTP field value syntax", OFFSET(cookies), AV_OPT_TYPE_STRING, {0}, 0, 0, D },
{"icy", "request ICY metadata", OFFSET(icy), AV_OPT_TYPE_INT, {.i64 = 0}, 0, 1, D },
{"icy_metadata_headers", "return ICY metadata headers", OFFSET(icy_metadata_headers), AV_OPT_TYPE_STRING, {0}, 0, 0, AV_OPT_FLAG_EXPORT },
{"icy_metadata_packet", "return current ICY metadata packet", OFFSET(icy_metadata_packet), AV_OPT_TYPE_STRING, {0}, 0, 0, AV_OPT_FLAG_EXPORT },
{"auth_type", "HTTP authentication type", OFFSET(auth_state.auth_type), AV_OPT_TYPE_INT, {.i64 = HTTP_AUTH_NONE}, HTTP_AUTH_NONE, HTTP_AUTH_BASIC, D|E, "auth_type" },
{"none", "No auth method set, autodetect", 0, AV_OPT_TYPE_CONST, {.i64 = HTTP_AUTH_NONE}, 0, 0, D|E, "auth_type" },
{"basic", "HTTP basic authentication", 0, AV_OPT_TYPE_CONST, {.i64 = HTTP_AUTH_BASIC}, 0, 0, D|E, "auth_type" },
{"send_expect_100", "Force sending an Expect: 100-continue header for POST", OFFSET(send_expect_100), AV_OPT_TYPE_INT, {.i64 = 0}, 0, 1, E },
{"location", "The actual location of the data received", OFFSET(location), AV_OPT_TYPE_STRING, { 0 }, 0, 0, D|E },
{"offset", "initial byte offset", OFFSET(off), AV_OPT_TYPE_INT64, {.i64 = 0}, 0, INT64_MAX, D },
{"end_offset", "try to limit the request to bytes preceding this offset", OFFSET(end_off), AV_OPT_TYPE_INT64, {.i64 = 0}, 0, INT64_MAX, D },
{NULL}
};
#define HTTP_CLASS(flavor)\
static const AVClass flavor ## _context_class = {\
    .class_name     = #flavor,\
    .item_name      = av_default_item_name,\
    .option         = options,\
    .version        = LIBAVUTIL_VERSION_INT,\
}

HTTP_CLASS(http);
HTTP_CLASS(https);

static int http_connect(URLContext *h, const char *path, const char *local_path,
                        const char *hoststr, const char *auth,
                        const char *proxyauth, int *new_location);

void ff_http_init_auth_state(URLContext *dest, const URLContext *src)
{
    memcpy(&((HTTPContext*)dest->priv_data)->auth_state,
           &((HTTPContext*)src->priv_data)->auth_state, sizeof(HTTPAuthState));
    memcpy(&((HTTPContext*)dest->priv_data)->proxy_auth_state,
           &((HTTPContext*)src->priv_data)->proxy_auth_state,
           sizeof(HTTPAuthState));
}

/* return non zero if error */
static int http_open_cnx(URLContext *h, AVDictionary **options)
{
    const char *path, *proxy_path, *lower_proto = "tcp", *local_path;
    char hostname[1024], hoststr[1024], proto[10];
    char auth[1024], proxyauth[1024] = "";
    char path1[MAX_URL_SIZE];
    char buf[1024], urlbuf[MAX_URL_SIZE];
    int port, use_proxy, err, location_changed = 0, redirects = 0, attempts = 0;
    HTTPAuthType cur_auth_type, cur_proxy_auth_type;
    HTTPContext *s = h->priv_data;

    /* fill the dest addr */
 redo:
    /* needed in any case to build the host string */
    av_url_split(proto, sizeof(proto), auth, sizeof(auth),
                 hostname, sizeof(hostname), &port,
                 path1, sizeof(path1), s->location);
    ff_url_join(hoststr, sizeof(hoststr), NULL, NULL, hostname, port, NULL);

    proxy_path = getenv("http_proxy");
    use_proxy = !ff_http_match_no_proxy(getenv("no_proxy"), hostname) &&
                proxy_path != NULL && av_strstart(proxy_path, "http://", NULL);

    if (!strcmp(proto, "https")) {
        lower_proto = "tls";
        use_proxy = 0;
        if (port < 0)
            port = 443;
    }
    if (port < 0)
        port = 80;

    if (path1[0] == '\0')
        path = "/";
    else
        path = path1;
    local_path = path;
    if (use_proxy) {
        /* Reassemble the request URL without auth string - we don't
         * want to leak the auth to the proxy. */
        ff_url_join(urlbuf, sizeof(urlbuf), proto, NULL, hostname, port, "%s",
                    path1);
        path = urlbuf;
        av_url_split(NULL, 0, proxyauth, sizeof(proxyauth),
                     hostname, sizeof(hostname), &port, NULL, 0, proxy_path);
    }

    ff_url_join(buf, sizeof(buf), lower_proto, NULL, hostname, port, NULL);

    if (!s->hd) {
        err = ffurl_open(&s->hd, buf, AVIO_FLAG_READ_WRITE,
                         &h->interrupt_callback, options);
        if (err < 0)
            goto fail;
    }

    cur_auth_type = s->auth_state.auth_type;
    cur_proxy_auth_type = s->auth_state.auth_type;
    if (http_connect(h, path, local_path, hoststr, auth, proxyauth, &location_changed) < 0)
        goto fail;
    attempts++;
    if (s->http_code == 401) {
        if ((cur_auth_type == HTTP_AUTH_NONE || s->auth_state.stale) &&
            s->auth_state.auth_type != HTTP_AUTH_NONE && attempts < 4) {
            ffurl_closep(&s->hd);
            goto redo;
        } else
            goto fail;
    }
    if (s->http_code == 407) {
        if ((cur_proxy_auth_type == HTTP_AUTH_NONE || s->proxy_auth_state.stale) &&
            s->proxy_auth_state.auth_type != HTTP_AUTH_NONE && attempts < 4) {
            ffurl_closep(&s->hd);
            goto redo;
        } else
            goto fail;
    }
    if ((s->http_code == 301 || s->http_code == 302 || s->http_code == 303 || s->http_code == 307)
        && location_changed == 1) {
        /* url moved, get next */
        ffurl_closep(&s->hd);
        if (redirects++ >= MAX_REDIRECTS)
            return AVERROR(EIO);
        /* Restart the authentication process with the new target, which
         * might use a different auth mechanism. */
        memset(&s->auth_state, 0, sizeof(s->auth_state));
        attempts = 0;
        location_changed = 0;
        goto redo;
    }
    return 0;
 fail:
    if (s->hd)
        ffurl_closep(&s->hd);
    return AVERROR(EIO);
}

int ff_http_do_new_request(URLContext *h, const char *uri)
{
    HTTPContext *s = h->priv_data;
    AVDictionary *options = NULL;
    int ret;

    s->off = 0;
    s->icy_data_read = 0;
    av_free(s->location);
    s->location = av_strdup(uri);
    if (!s->location)
        return AVERROR(ENOMEM);

    av_dict_copy(&options, s->chained_options, 0);
    ret = http_open_cnx(h, &options);
    av_dict_free(&options);
    return ret;
}

static int http_open(URLContext *h, const char *uri, int flags,
                     AVDictionary **options)
{
    HTTPContext *s = h->priv_data;
    int ret;

    if( s->seekable == 1 )
        h->is_streamed = 0;
    else
        h->is_streamed = 1;

    s->filesize = -1;
    s->location = av_strdup(uri);
    if (!s->location)
        return AVERROR(ENOMEM);
    if (options)
        av_dict_copy(&s->chained_options, *options, 0);

    if (s->headers) {
        int len = strlen(s->headers);
        if (len < 2 || strcmp("\r\n", s->headers + len - 2))
            av_log(h, AV_LOG_WARNING, "No trailing CRLF found in HTTP header.\n");
    }

    ret = http_open_cnx(h, options);
    if (ret < 0)
        av_dict_free(&s->chained_options);
    return ret;
}
static int http_getc(HTTPContext *s)
{
    int len;
    if (s->buf_ptr >= s->buf_end) {
        len = ffurl_read(s->hd, s->buffer, BUFFER_SIZE);
        if (len < 0) {
            return len;
        } else if (len == 0) {
            return AVERROR_EOF;
        } else {
            s->buf_ptr = s->buffer;
            s->buf_end = s->buffer + len;
        }
    }
    return *s->buf_ptr++;
}

static int http_get_line(HTTPContext *s, char *line, int line_size)
{
    int ch;
    char *q;

    q = line;
    for(;;) {
        ch = http_getc(s);
        if (ch < 0)
            return ch;
        if (ch == '\n') {
            /* process line */
            if (q > line && q[-1] == '\r')
                q--;
            *q = '\0';

            return 0;
        } else {
            if ((q - line) < line_size - 1)
                *q++ = ch;
        }
    }
}

static int check_http_code(URLContext *h, int http_code, const char *end)
{
    HTTPContext *s = h->priv_data;
    /* error codes are 4xx and 5xx, but regard 401 as a success, so we
     * don't abort until all headers have been parsed. */
    if (http_code >= 400 && http_code < 600 &&
        (http_code != 401 || s->auth_state.auth_type != HTTP_AUTH_NONE) &&
        (http_code != 407 || s->proxy_auth_state.auth_type != HTTP_AUTH_NONE)) {
        end += strspn(end, SPACE_CHARS);
        av_log(h, AV_LOG_WARNING, "HTTP error %d %s\n", http_code, end);
        return AVERROR(EIO);
    }
    return 0;
}

static int parse_location(HTTPContext *s, const char *p)
{
    char redirected_location[MAX_URL_SIZE], *new_loc;
    ff_make_absolute_url(redirected_location, sizeof(redirected_location),
                         s->location, p);
    new_loc = av_strdup(redirected_location);
    if (!new_loc)
        return AVERROR(ENOMEM);
    av_free(s->location);
    s->location = new_loc;
    return 0;
}

/* "bytes $from-$to/$document_size" */
static void parse_content_range(URLContext *h, char *p)
{
    HTTPContext *s = h->priv_data;
    const char *slash;

    if (!strncmp(p, "bytes ", 6)) {
        p += 6;
        s->off = strtoll(p, NULL, 10);
        if ((slash = strchr(p, '/')) && strlen(slash) > 0)
            s->filesize = strtoll(slash+1, NULL, 10);
    }
    if (s->seekable == -1 && (!s->is_akamai || s->filesize != 2147483647))
        h->is_streamed = 0; /* we _can_ in fact seek */
}

static int parse_content_encoding(URLContext *h, char *p)
{
    HTTPContext *s = h->priv_data;

    if (!av_strncasecmp(p, "gzip", 4) ||
        !av_strncasecmp(p, "deflate", 7)) {
#if CONFIG_ZLIB
        s->compressed = 1;
        inflateEnd(&s->inflate_stream);
        if (inflateInit2(&s->inflate_stream, 32 + 15) != Z_OK) {
            av_log(h, AV_LOG_WARNING, "Error during zlib initialisation: %s\n",
                   s->inflate_stream.msg);
            return AVERROR(ENOSYS);
        }
        if (zlibCompileFlags() & (1 << 17)) {
            av_log(h, AV_LOG_WARNING,
                   "Your zlib was compiled without gzip support.\n");
            return AVERROR(ENOSYS);
        }
#else
        av_log(h, AV_LOG_WARNING,
               "Compressed (%s) content, need zlib with gzip support\n", p);
        return AVERROR(ENOSYS);
#endif
    } else if (!av_strncasecmp(p, "identity", 8)) {
        // The normal, no-encoding case (although servers shouldn't include
        // the header at all if this is the case).
    } else {
        av_log(h, AV_LOG_WARNING, "Unknown content coding: %s\n", p);
    }
    return 0;
}

// Concat all Icy- header lines
static int parse_icy(HTTPContext *s, const char *tag, const char *p)
{
    int len = 4 + strlen(p) + strlen(tag);
    int ret;

    if (s->icy_metadata_headers)
        len += strlen(s->icy_metadata_headers);

    if ((ret = av_reallocp(&s->icy_metadata_headers, len)) < 0)
        return ret;

    av_strlcatf(s->icy_metadata_headers, len, "%s: %s\n", tag, p);

    return 0;
}

static int process_line(URLContext *h, char *line, int line_count,
                        int *new_location)
{
    HTTPContext *s = h->priv_data;
    char *tag, *p, *end;
    int ret;

    /* end of header */
    if (line[0] == '\0') {
        s->end_header = 1;
        return 0;
    }

    p = line;
    if (line_count == 0) {
        while (!av_isspace(*p) && *p != '\0')
            p++;
        while (av_isspace(*p))
            p++;
        s->http_code = strtol(p, &end, 10);

        av_log(h, AV_LOG_DEBUG, "http_code=%d\n", s->http_code);

        if ((ret = check_http_code(h, s->http_code, end)) < 0)
            return ret;
    } else {
        while (*p != '\0' && *p != ':')
            p++;
        if (*p != ':')
            return 1;

        *p = '\0';
        tag = line;
        p++;
        while (av_isspace(*p))
            p++;
        if (!av_strcasecmp(tag, "Location")) {
            if ((ret = parse_location(s, p)) < 0)
                return ret;
            *new_location = 1;
        } else if (!av_strcasecmp(tag, "Content-Length") && s->filesize == -1) {
            s->filesize = strtoll(p, NULL, 10);
        } else if (!av_strcasecmp(tag, "Content-Range")) {
            parse_content_range(h, p);
        } else if (!av_strcasecmp(tag, "Accept-Ranges") &&
                   !strncmp(p, "bytes", 5) &&
                   s->seekable == -1) {
            h->is_streamed = 0;
        } else if (!av_strcasecmp(tag, "Transfer-Encoding") &&
                   !av_strncasecmp(p, "chunked", 7)) {
            s->filesize = -1;
            s->chunksize = 0;
        } else if (!av_strcasecmp(tag, "WWW-Authenticate")) {
            ff_http_auth_handle_header(&s->auth_state, tag, p);
        } else if (!av_strcasecmp(tag, "Authentication-Info")) {
            ff_http_auth_handle_header(&s->auth_state, tag, p);
        } else if (!av_strcasecmp(tag, "Proxy-Authenticate")) {
            ff_http_auth_handle_header(&s->proxy_auth_state, tag, p);
        } else if (!av_strcasecmp(tag, "Connection")) {
            if (!strcmp(p, "close"))
                s->willclose = 1;
        } else if (!av_strcasecmp (tag, "Server")) {
            if (!av_strcasecmp (p, "AkamaiGHost")) {
                s->is_akamai = 1;
            } else if (!av_strncasecmp (p, "MediaGateway", 12)) {
                s->is_mediagateway = 1;
            }
        } else if (!av_strcasecmp (tag, "Content-Type")) {
            av_free(s->mime_type);
            s->mime_type = av_strdup(p);
        } else if (!av_strcasecmp (tag, "Set-Cookie")) {
            if (!s->cookies) {
                if (!(s->cookies = av_strdup(p)))
                    return AVERROR(ENOMEM);
            } else {
                char *tmp = s->cookies;
                size_t str_size = strlen(tmp) + strlen(p) + 2;
                if (!(s->cookies = av_malloc(str_size))) {
                    s->cookies = tmp;
                    return AVERROR(ENOMEM);
                }
                snprintf(s->cookies, str_size, "%s\n%s", tmp, p);
                av_free(tmp);
            }
        } else if (!av_strcasecmp (tag, "Icy-MetaInt")) {
            s->icy_metaint = strtoll(p, NULL, 10);
        } else if (!av_strncasecmp(tag, "Icy-", 4)) {
            if ((ret = parse_icy(s, tag, p)) < 0)
                return ret;
        } else if (!av_strcasecmp(tag, "Content-Encoding")) {
            if ((ret = parse_content_encoding(h, p)) < 0)
                return ret;
        }
    }
    return 1;
}

/**
 * Create a string containing cookie values for use as a HTTP cookie header
 * field value for a particular path and domain from the cookie values stored in
 * the HTTP protocol context. The cookie string is stored in *cookies.
 *
 * @return a negative value if an error condition occurred, 0 otherwise
 */
static int get_cookies(HTTPContext *s, char **cookies, const char *path,
                       const char *domain)
{
    // cookie strings will look like Set-Cookie header field values.  Multiple
    // Set-Cookie fields will result in multiple values delimited by a newline
    int ret = 0;
    char *next, *cookie, *set_cookies = av_strdup(s->cookies), *cset_cookies = set_cookies;

    if (!set_cookies) return AVERROR(EINVAL);

    *cookies = NULL;
    while ((cookie = av_strtok(set_cookies, "\n", &next))) {
        int domain_offset = 0;
        char *param, *next_param, *cdomain = NULL, *cpath = NULL, *cvalue = NULL;
        set_cookies = NULL;

        while ((param = av_strtok(cookie, "; ", &next_param))) {
            cookie = NULL;
            if        (!av_strncasecmp("path=",   param, 5)) {
                av_free(cpath);
                cpath = av_strdup(&param[5]);
            } else if (!av_strncasecmp("domain=", param, 7)) {
                // if the cookie specifies a sub-domain, skip the leading dot thereby
                // supporting URLs that point to sub-domains and the master domain
                int leading_dot = (param[7] == '.');
                av_free(cdomain);
                cdomain = av_strdup(&param[7+leading_dot]);
            } else if (!av_strncasecmp("secure",  param, 6) ||
                       !av_strncasecmp("comment", param, 7) ||
                       !av_strncasecmp("max-age", param, 7) ||
                       !av_strncasecmp("version", param, 7)) {
                // ignore Comment, Max-Age, Secure and Version
            } else {
                av_free(cvalue);
                cvalue = av_strdup(param);
            }
        }
        if (!cdomain)
            cdomain = av_strdup(domain);

        // ensure all of the necessary values are valid
        if (!cdomain || !cpath || !cvalue) {
            av_log(s, AV_LOG_WARNING,
                   "Invalid cookie found, no value, path or domain specified\n");
            goto done_cookie;
        }

        // check if the request path matches the cookie path
        if (av_strncasecmp(path, cpath, strlen(cpath)))
            goto done_cookie;

        // the domain should be at least the size of our cookie domain
        domain_offset = strlen(domain) - strlen(cdomain);
        if (domain_offset < 0)
            goto done_cookie;

        // match the cookie domain
        if (av_strcasecmp(&domain[domain_offset], cdomain))
            goto done_cookie;

        // cookie parameters match, so copy the value
        if (!*cookies) {
            if (!(*cookies = av_strdup(cvalue))) {
                ret = AVERROR(ENOMEM);
                goto done_cookie;
            }
        } else {
            char *tmp = *cookies;
            size_t str_size = strlen(cvalue) + strlen(*cookies) + 3;
            if (!(*cookies = av_malloc(str_size))) {
                ret = AVERROR(ENOMEM);
                goto done_cookie;
            }
            snprintf(*cookies, str_size, "%s; %s", tmp, cvalue);
            av_free(tmp);
        }

        done_cookie:
        av_free(cdomain);
        av_free(cpath);
        av_free(cvalue);
        if (ret < 0) {
            if (*cookies) av_freep(cookies);
            av_free(cset_cookies);
            return ret;
        }
    }

    av_free(cset_cookies);

    return 0;
}

static inline int has_header(const char *str, const char *header)
{
    /* header + 2 to skip over CRLF prefix. (make sure you have one!) */
    if (!str)
        return 0;
    return av_stristart(str, header + 2, NULL) || av_stristr(str, header);
}

static int http_read_header(URLContext *h, int *new_location)
{
    HTTPContext *s = h->priv_data;
    char line[MAX_URL_SIZE];
    int err = 0;

    s->chunksize = -1;

    for (;;) {
        if ((err = http_get_line(s, line, sizeof(line))) < 0)
            return err;

        av_log(h, AV_LOG_DEBUG, "header='%s'\n", line);

        err = process_line(h, line, s->line_count, new_location);
        if (err < 0)
            return err;
        if (err == 0)
            break;
        s->line_count++;
    }

    if (s->seekable == -1 && s->is_mediagateway && s->filesize == 2000000000)
        h->is_streamed = 1; /* we can in fact _not_ seek */

    return err;
}

static int http_connect(URLContext *h, const char *path, const char *local_path,
                        const char *hoststr, const char *auth,
                        const char *proxyauth, int *new_location)
{
    HTTPContext *s = h->priv_data;
    int post, err;
    char headers[4096] = "";
    char *authstr = NULL, *proxyauthstr = NULL;
    int64_t off = s->off;
    int len = 0;
    const char *method;
    int send_expect_100 = 0;


    /* send http header */
    post = h->flags & AVIO_FLAG_WRITE;

    if (s->post_data) {
        /* force POST method and disable chunked encoding when
         * custom HTTP post data is set */
        post = 1;
        s->chunked_post = 0;
    }

    method = post ? "POST" : "GET";
    authstr = ff_http_auth_create_response(&s->auth_state, auth, local_path,
                                           method);
    proxyauthstr = ff_http_auth_create_response(&s->proxy_auth_state, proxyauth,
                                                local_path, method);
    if (post && !s->post_data) {
        send_expect_100 = s->send_expect_100;
        /* The user has supplied authentication but we don't know the auth type,
         * send Expect: 100-continue to get the 401 response including the
         * WWW-Authenticate header, or an 100 continue if no auth actually
         * is needed. */
        if (auth && *auth &&
            s->auth_state.auth_type == HTTP_AUTH_NONE &&
            s->http_code != 401)
            send_expect_100 = 1;
    }

    /* set default headers if needed */
    if (!has_header(s->headers, "\r\nUser-Agent: "))
        len += av_strlcatf(headers + len, sizeof(headers) - len,
                           "User-Agent: %s\r\n", s->user_agent);
    if (!has_header(s->headers, "\r\nAccept: "))
        len += av_strlcpy(headers + len, "Accept: */*\r\n",
                          sizeof(headers) - len);
    // Note: we send this on purpose even when s->off is 0 when we're probing,
    // since it allows us to detect more reliably if a (non-conforming)
    // server supports seeking by analysing the reply headers.
    if (!has_header(s->headers, "\r\nRange: ") && !post && (s->off > 0 || s->end_off || s->seekable == -1)) {
        len += av_strlcatf(headers + len, sizeof(headers) - len,
                           "Range: bytes=%"PRId64"-", s->off);
        if (s->end_off)
            len += av_strlcatf(headers + len, sizeof(headers) - len,
                               "%"PRId64, s->end_off - 1);
        len += av_strlcpy(headers + len, "\r\n",
                          sizeof(headers) - len);
    }
    if (send_expect_100 && !has_header(s->headers, "\r\nExpect: "))
        len += av_strlcatf(headers + len, sizeof(headers) - len,
                           "Expect: 100-continue\r\n");

    if (!has_header(s->headers, "\r\nConnection: ")) {
        if (s->multiple_requests) {
            len += av_strlcpy(headers + len, "Connection: keep-alive\r\n",
                              sizeof(headers) - len);
        } else {
            len += av_strlcpy(headers + len, "Connection: close\r\n",
                              sizeof(headers) - len);
        }
    }

    if (!has_header(s->headers, "\r\nHost: "))
        len += av_strlcatf(headers + len, sizeof(headers) - len,
                           "Host: %s\r\n", hoststr);
    if (!has_header(s->headers, "\r\nContent-Length: ") && s->post_data)
        len += av_strlcatf(headers + len, sizeof(headers) - len,
                           "Content-Length: %d\r\n", s->post_datalen);
    if (!has_header(s->headers, "\r\nContent-Type: ") && s->content_type)
        len += av_strlcatf(headers + len, sizeof(headers) - len,
                           "Content-Type: %s\r\n", s->content_type);
    if (!has_header(s->headers, "\r\nCookie: ") && s->cookies) {
        char *cookies = NULL;
        if (!get_cookies(s, &cookies, path, hoststr)) {
            len += av_strlcatf(headers + len, sizeof(headers) - len,
                               "Cookie: %s\r\n", cookies);
            av_free(cookies);
        }
    }
    if (!has_header(s->headers, "\r\nIcy-MetaData: ") && s->icy) {
        len += av_strlcatf(headers + len, sizeof(headers) - len,
                           "Icy-MetaData: %d\r\n", 1);
    }

    /* now add in custom headers */
    if (s->headers)
        av_strlcpy(headers + len, s->headers, sizeof(headers) - len);

    snprintf(s->buffer, sizeof(s->buffer),
             "%s %s HTTP/1.1\r\n"
             "%s"
             "%s"
             "%s"
             "%s%s"
             "\r\n",
             method,
             path,
             post && s->chunked_post ? "Transfer-Encoding: chunked\r\n" : "",
             headers,
             authstr ? authstr : "",
             proxyauthstr ? "Proxy-" : "", proxyauthstr ? proxyauthstr : "");

    av_freep(&authstr);
    av_freep(&proxyauthstr);

    av_log(h, AV_LOG_DEBUG, "request: %s\n", s->buffer);

    if ((err = ffurl_write(s->hd, s->buffer, strlen(s->buffer))) < 0)
        return err;

    if (s->post_data)
        if ((err = ffurl_write(s->hd, s->post_data, s->post_datalen)) < 0)
            return err;

    /* init input buffer */
    s->buf_ptr = s->buffer;
    s->buf_end = s->buffer;
    s->line_count = 0;
    s->off = 0;
    s->icy_data_read = 0;
    s->filesize = -1;
    s->willclose = 0;
    s->end_chunked_post = 0;
    s->end_header = 0;
    if (post && !s->post_data && !send_expect_100) {
        /* Pretend that it did work. We didn't read any header yet, since
         * we've still to send the POST data, but the code calling this
         * function will check http_code after we return. */
        s->http_code = 200;
        return 0;
    }

    /* wait for header */
    err = http_read_header(h, new_location);
    if (err < 0)
        return err;

    return (off == s->off) ? 0 : -1;
}


static int http_buf_read(URLContext *h, uint8_t *buf, int size)
{
    HTTPContext *s = h->priv_data;
    int len;
    /* read bytes from input buffer first */
    len = s->buf_end - s->buf_ptr;
    if (len > 0) {
        if (len > size)
            len = size;
        memcpy(buf, s->buf_ptr, len);
        s->buf_ptr += len;
    } else {
        if (!s->willclose && s->filesize >= 0 && s->off >= s->filesize)
            return AVERROR_EOF;
        len = ffurl_read(s->hd, buf, size);
    }
    if (len > 0) {
        s->off += len;
        if (s->chunksize > 0)
            s->chunksize -= len;
    }
    return len;
}

#if CONFIG_ZLIB
#define DECOMPRESS_BUF_SIZE (256 * 1024)
static int http_buf_read_compressed(URLContext *h, uint8_t *buf, int size)
{
    HTTPContext *s = h->priv_data;
    int ret;

    if (!s->inflate_buffer) {
        s->inflate_buffer = av_malloc(DECOMPRESS_BUF_SIZE);
        if (!s->inflate_buffer)
            return AVERROR(ENOMEM);
    }

    if (s->inflate_stream.avail_in == 0) {
        int read = http_buf_read(h, s->inflate_buffer, DECOMPRESS_BUF_SIZE);
        if (read <= 0)
            return read;
        s->inflate_stream.next_in  = s->inflate_buffer;
        s->inflate_stream.avail_in = read;
    }

    s->inflate_stream.avail_out = size;
    s->inflate_stream.next_out  = buf;

    ret = inflate(&s->inflate_stream, Z_SYNC_FLUSH);
    if (ret != Z_OK && ret != Z_STREAM_END)
        av_log(h, AV_LOG_WARNING, "inflate return value: %d, %s\n", ret, s->inflate_stream.msg);

    return size - s->inflate_stream.avail_out;
}
#endif

static int http_read_stream(URLContext *h, uint8_t *buf, int size)
{
    HTTPContext *s = h->priv_data;
    int err, new_location;

    if (!s->hd)
        return AVERROR_EOF;

    if (s->end_chunked_post && !s->end_header) {
        err = http_read_header(h, &new_location);
        if (err < 0)
            return err;
    }

    if (s->chunksize >= 0) {
        if (!s->chunksize) {
            char line[32];

            for(;;) {
                do {
                    if ((err = http_get_line(s, line, sizeof(line))) < 0)
                        return err;
                } while (!*line);    /* skip CR LF from last chunk */

                s->chunksize = strtoll(line, NULL, 16);

                av_dlog(NULL, "Chunked encoding data size: %"PRId64"'\n", s->chunksize);

                if (!s->chunksize)
                    return 0;
                break;
            }
        }
        size = FFMIN(size, s->chunksize);
    }
#if CONFIG_ZLIB
    if (s->compressed)
        return http_buf_read_compressed(h, buf, size);
#endif
    return http_buf_read(h, buf, size);
}

// Like http_read_stream(), but no short reads.
// Assumes partial reads are an error.
static int http_read_stream_all(URLContext *h, uint8_t *buf, int size)
{
    int pos = 0;
    while (pos < size) {
        int len = http_read_stream(h, buf + pos, size - pos);
        if (len < 0)
            return len;
        pos += len;
    }
    return pos;
}

static int store_icy(URLContext *h, int size)
{
    HTTPContext *s = h->priv_data;
    /* until next metadata packet */
    int remaining = s->icy_metaint - s->icy_data_read;

    if (remaining < 0)
        return AVERROR_INVALIDDATA;

    if (!remaining) {
        // The metadata packet is variable sized. It has a 1 byte header
        // which sets the length of the packet (divided by 16). If it's 0,
        // the metadata doesn't change. After the packet, icy_metaint bytes
        // of normal data follow.
        uint8_t ch;
        int len = http_read_stream_all(h, &ch, 1);
        if (len < 0)
            return len;
        if (ch > 0) {
            char data[255 * 16 + 1];
            int ret;
            len = ch * 16;
            ret = http_read_stream_all(h, data, len);
            if (ret < 0)
                return ret;
            data[len + 1] = 0;
            if ((ret = av_opt_set(s, "icy_metadata_packet", data, 0)) < 0)
                return ret;
        }
        s->icy_data_read = 0;
        remaining = s->icy_metaint;
    }

    return FFMIN(size, remaining);
}

static int http_read(URLContext *h, uint8_t *buf, int size)
{
    HTTPContext *s = h->priv_data;

    if (s->icy_metaint > 0) {
        size = store_icy(h, size);
        if (size < 0)
            return size;
    }

    size = http_read_stream(h, buf, size);
    if (size > 0)
        s->icy_data_read += size;
    return size;
}

/* used only when posting data */
static int http_write(URLContext *h, const uint8_t *buf, int size)
{
    char temp[11] = "";  /* 32-bit hex + CRLF + nul */
    int ret;
    char crlf[] = "\r\n";
    HTTPContext *s = h->priv_data;

    if (!s->chunked_post) {
        /* non-chunked data is sent without any special encoding */
        return ffurl_write(s->hd, buf, size);
    }

    /* silently ignore zero-size data since chunk encoding that would
     * signal EOF */
    if (size > 0) {
        /* upload data using chunked encoding */
        snprintf(temp, sizeof(temp), "%x\r\n", size);

        if ((ret = ffurl_write(s->hd, temp, strlen(temp))) < 0 ||
            (ret = ffurl_write(s->hd, buf, size)) < 0 ||
            (ret = ffurl_write(s->hd, crlf, sizeof(crlf) - 1)) < 0)
            return ret;
    }
    return size;
}

static int http_shutdown(URLContext *h, int flags)
{
    int ret = 0;
    char footer[] = "0\r\n\r\n";
    HTTPContext *s = h->priv_data;

    /* signal end of chunked encoding if used */
    if ((flags & AVIO_FLAG_WRITE) && s->chunked_post) {
        ret = ffurl_write(s->hd, footer, sizeof(footer) - 1);
        ret = ret > 0 ? 0 : ret;
        s->end_chunked_post = 1;
    }

    return ret;
}

static int http_close(URLContext *h)
{
    int ret = 0;
    HTTPContext *s = h->priv_data;

#if CONFIG_ZLIB
    inflateEnd(&s->inflate_stream);
    av_freep(&s->inflate_buffer);
#endif

    if (!s->end_chunked_post) {
        /* Close the write direction by sending the end of chunked encoding. */
        ret = http_shutdown(h, h->flags);
    }

    if (s->hd)
        ffurl_closep(&s->hd);
    av_dict_free(&s->chained_options);
    return ret;
}

static int64_t http_seek(URLContext *h, int64_t off, int whence)
{
    HTTPContext *s = h->priv_data;
    URLContext *old_hd = s->hd;
    int64_t old_off = s->off;
    uint8_t old_buf[BUFFER_SIZE];
    int old_buf_size, ret;
    AVDictionary *options = NULL;

    if (whence == AVSEEK_SIZE)
        return s->filesize;
<<<<<<< HEAD
    else if ((whence == SEEK_CUR && off == 0) || (whence == SEEK_SET && off == s->off))
=======
    else if ((whence == SEEK_CUR && off == 0) ||
             (whence == SEEK_SET && off == s->off))
>>>>>>> ab76d9f6
        return s->off;
    else if ((s->filesize == -1 && whence == SEEK_END) || h->is_streamed)
        return AVERROR(ENOSYS);

    if (whence == SEEK_CUR)
        off += s->off;
    else if (whence == SEEK_END)
        off += s->filesize;
    else if (whence != SEEK_SET)
        return AVERROR(EINVAL);
    if (off < 0)
        return AVERROR(EINVAL);
    s->off = off;

    /* we save the old context in case the seek fails */
    old_buf_size = s->buf_end - s->buf_ptr;
    memcpy(old_buf, s->buf_ptr, old_buf_size);
    s->hd = NULL;

    /* if it fails, continue on old connection */
    av_dict_copy(&options, s->chained_options, 0);
    if ((ret = http_open_cnx(h, &options)) < 0) {
        av_dict_free(&options);
        memcpy(s->buffer, old_buf, old_buf_size);
        s->buf_ptr = s->buffer;
        s->buf_end = s->buffer + old_buf_size;
        s->hd = old_hd;
        s->off = old_off;
        return ret;
    }
    av_dict_free(&options);
    ffurl_close(old_hd);
    return off;
}

static int
http_get_file_handle(URLContext *h)
{
    HTTPContext *s = h->priv_data;
    return ffurl_get_file_handle(s->hd);
}

#if CONFIG_HTTP_PROTOCOL
URLProtocol ff_http_protocol = {
    .name                = "http",
    .url_open2           = http_open,
    .url_read            = http_read,
    .url_write           = http_write,
    .url_seek            = http_seek,
    .url_close           = http_close,
    .url_get_file_handle = http_get_file_handle,
    .url_shutdown        = http_shutdown,
    .priv_data_size      = sizeof(HTTPContext),
    .priv_data_class     = &http_context_class,
    .flags               = URL_PROTOCOL_FLAG_NETWORK,
};
#endif
#if CONFIG_HTTPS_PROTOCOL
URLProtocol ff_https_protocol = {
    .name                = "https",
    .url_open2           = http_open,
    .url_read            = http_read,
    .url_write           = http_write,
    .url_seek            = http_seek,
    .url_close           = http_close,
    .url_get_file_handle = http_get_file_handle,
    .url_shutdown        = http_shutdown,
    .priv_data_size      = sizeof(HTTPContext),
    .priv_data_class     = &https_context_class,
    .flags               = URL_PROTOCOL_FLAG_NETWORK,
};
#endif

#if CONFIG_HTTPPROXY_PROTOCOL
static int http_proxy_close(URLContext *h)
{
    HTTPContext *s = h->priv_data;
    if (s->hd)
        ffurl_closep(&s->hd);
    return 0;
}

static int http_proxy_open(URLContext *h, const char *uri, int flags)
{
    HTTPContext *s = h->priv_data;
    char hostname[1024], hoststr[1024];
    char auth[1024], pathbuf[1024], *path;
    char lower_url[100];
    int port, ret = 0, attempts = 0;
    HTTPAuthType cur_auth_type;
    char *authstr;
    int new_loc;

    if( s->seekable == 1 )
        h->is_streamed = 0;
    else
        h->is_streamed = 1;

    av_url_split(NULL, 0, auth, sizeof(auth), hostname, sizeof(hostname), &port,
                 pathbuf, sizeof(pathbuf), uri);
    ff_url_join(hoststr, sizeof(hoststr), NULL, NULL, hostname, port, NULL);
    path = pathbuf;
    if (*path == '/')
        path++;

    ff_url_join(lower_url, sizeof(lower_url), "tcp", NULL, hostname, port,
                NULL);
redo:
    ret = ffurl_open(&s->hd, lower_url, AVIO_FLAG_READ_WRITE,
                     &h->interrupt_callback, NULL);
    if (ret < 0)
        return ret;

    authstr = ff_http_auth_create_response(&s->proxy_auth_state, auth,
                                           path, "CONNECT");
    snprintf(s->buffer, sizeof(s->buffer),
             "CONNECT %s HTTP/1.1\r\n"
             "Host: %s\r\n"
             "Connection: close\r\n"
             "%s%s"
             "\r\n",
             path,
             hoststr,
             authstr ? "Proxy-" : "", authstr ? authstr : "");
    av_freep(&authstr);

    if ((ret = ffurl_write(s->hd, s->buffer, strlen(s->buffer))) < 0)
        goto fail;

    s->buf_ptr = s->buffer;
    s->buf_end = s->buffer;
    s->line_count = 0;
    s->filesize = -1;
    cur_auth_type = s->proxy_auth_state.auth_type;

    /* Note: This uses buffering, potentially reading more than the
     * HTTP header. If tunneling a protocol where the server starts
     * the conversation, we might buffer part of that here, too.
     * Reading that requires using the proper ffurl_read() function
     * on this URLContext, not using the fd directly (as the tls
     * protocol does). This shouldn't be an issue for tls though,
     * since the client starts the conversation there, so there
     * is no extra data that we might buffer up here.
     */
    ret = http_read_header(h, &new_loc);
    if (ret < 0)
        goto fail;

    attempts++;
    if (s->http_code == 407 &&
        (cur_auth_type == HTTP_AUTH_NONE || s->proxy_auth_state.stale) &&
        s->proxy_auth_state.auth_type != HTTP_AUTH_NONE && attempts < 2) {
        ffurl_closep(&s->hd);
        goto redo;
    }

    if (s->http_code < 400)
        return 0;
    ret = AVERROR(EIO);

fail:
    http_proxy_close(h);
    return ret;
}

static int http_proxy_write(URLContext *h, const uint8_t *buf, int size)
{
    HTTPContext *s = h->priv_data;
    return ffurl_write(s->hd, buf, size);
}

URLProtocol ff_httpproxy_protocol = {
    .name                = "httpproxy",
    .url_open            = http_proxy_open,
    .url_read            = http_buf_read,
    .url_write           = http_proxy_write,
    .url_close           = http_proxy_close,
    .url_get_file_handle = http_get_file_handle,
    .priv_data_size      = sizeof(HTTPContext),
    .flags               = URL_PROTOCOL_FLAG_NETWORK,
};
#endif<|MERGE_RESOLUTION|>--- conflicted
+++ resolved
@@ -1048,12 +1048,8 @@
 
     if (whence == AVSEEK_SIZE)
         return s->filesize;
-<<<<<<< HEAD
-    else if ((whence == SEEK_CUR && off == 0) || (whence == SEEK_SET && off == s->off))
-=======
     else if ((whence == SEEK_CUR && off == 0) ||
              (whence == SEEK_SET && off == s->off))
->>>>>>> ab76d9f6
         return s->off;
     else if ((s->filesize == -1 && whence == SEEK_END) || h->is_streamed)
         return AVERROR(ENOSYS);
