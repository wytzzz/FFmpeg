/*
 * Microsoft XMV demuxer
 * Copyright (c) 2011 Sven Hesse <drmccoy@drmccoy.de>
 * Copyright (c) 2011 Matthew Hoops <clone2727@gmail.com>
 *
 * This file is part of FFmpeg.
 *
 * FFmpeg is free software; you can redistribute it and/or
 * modify it under the terms of the GNU Lesser General Public
 * License as published by the Free Software Foundation; either
 * version 2.1 of the License, or (at your option) any later version.
 *
 * FFmpeg is distributed in the hope that it will be useful,
 * but WITHOUT ANY WARRANTY; without even the implied warranty of
 * MERCHANTABILITY or FITNESS FOR A PARTICULAR PURPOSE.  See the GNU
 * Lesser General Public License for more details.
 *
 * You should have received a copy of the GNU Lesser General Public
 * License along with FFmpeg; if not, write to the Free Software
 * Foundation, Inc., 51 Franklin Street, Fifth Floor, Boston, MA 02110-1301 USA
 */

/**
 * @file
 * Microsoft XMV demuxer
 */

#include <inttypes.h>

#include "libavutil/intreadwrite.h"

#include "avformat.h"
#include "internal.h"
#include "riff.h"
#include "libavutil/avassert.h"

/** The min size of an XMV header. */
#define XMV_MIN_HEADER_SIZE 36

/** Audio flag: ADPCM'd 5.1 stream, front left / right channels */
#define XMV_AUDIO_ADPCM51_FRONTLEFTRIGHT 1
/** Audio flag: ADPCM'd 5.1 stream, front center / low frequency channels */
#define XMV_AUDIO_ADPCM51_FRONTCENTERLOW 2
/** Audio flag: ADPCM'd 5.1 stream, rear left / right channels */
#define XMV_AUDIO_ADPCM51_REARLEFTRIGHT  4

/** Audio flag: Any of the ADPCM'd 5.1 stream flags. */
#define XMV_AUDIO_ADPCM51 (XMV_AUDIO_ADPCM51_FRONTLEFTRIGHT | \
                           XMV_AUDIO_ADPCM51_FRONTCENTERLOW | \
                           XMV_AUDIO_ADPCM51_REARLEFTRIGHT)

#define XMV_BLOCK_ALIGN_SIZE 36

/** A video packet with an XMV file. */
typedef struct XMVVideoPacket {
    int stream_index; ///< The decoder stream index for this video packet.

    uint32_t data_size;   ///< The size of the remaining video data.
    uint64_t data_offset; ///< The offset of the video data within the file.

    uint32_t current_frame; ///< The current frame within this video packet.
    uint32_t frame_count;   ///< The amount of frames within this video packet.

    int     has_extradata; ///< Does the video packet contain extra data?
    uint8_t extradata[4];  ///< The extra data

    int64_t last_pts; ///< PTS of the last video frame.
    int64_t pts;      ///< PTS of the most current video frame.
} XMVVideoPacket;

/** An audio packet with an XMV file. */
typedef struct XMVAudioPacket {
    int stream_index; ///< The decoder stream index for this audio packet.

    /* Stream format properties. */
    uint16_t compression;     ///< The type of compression.
    uint16_t channels;        ///< Number of channels.
    uint32_t sample_rate;     ///< Sampling rate.
    uint16_t bits_per_sample; ///< Bits per compressed sample.
    uint32_t bit_rate;        ///< Bits of compressed data per second.
    uint16_t flags;           ///< Flags
    unsigned block_align;     ///< Bytes per compressed block.
    uint16_t block_samples;   ///< Decompressed samples per compressed block.

    enum AVCodecID codec_id; ///< The codec ID of the compression scheme.

    uint32_t data_size;   ///< The size of the remaining audio data.
    uint64_t data_offset; ///< The offset of the audio data within the file.

    uint32_t frame_size; ///< Number of bytes to put into an audio frame.

    uint64_t block_count; ///< Running counter of decompressed audio block.
} XMVAudioPacket;

/** Context for demuxing an XMV file. */
typedef struct XMVDemuxContext {
    uint16_t audio_track_count; ///< Number of audio track in this file.

    uint32_t this_packet_size; ///< Size of the current packet.
    uint32_t next_packet_size; ///< Size of the next packet.

    uint64_t this_packet_offset; ///< Offset of the current packet.
    uint64_t next_packet_offset; ///< Offset of the next packet.

    uint16_t current_stream; ///< The index of the stream currently handling.
    uint16_t stream_count;   ///< The number of streams in this file.

    XMVVideoPacket  video; ///< The video packet contained in each packet.
    XMVAudioPacket *audio; ///< The audio packets contained in each packet.
} XMVDemuxContext;

static int xmv_probe(AVProbeData *p)
{
    uint32_t file_version;

    if (p->buf_size < XMV_MIN_HEADER_SIZE)
        return 0;

    file_version = AV_RL32(p->buf + 16);
    if ((file_version == 0) || (file_version > 4))
        return 0;

    if (!memcmp(p->buf + 12, "xobX", 4))
        return AVPROBE_SCORE_MAX;

    return 0;
}

static int xmv_read_close(AVFormatContext *s)
{
    XMVDemuxContext *xmv = s->priv_data;

    av_freep(&xmv->audio);

    return 0;
}

static int xmv_read_header(AVFormatContext *s)
{
    XMVDemuxContext *xmv = s->priv_data;
    AVIOContext     *pb  = s->pb;
    AVStream        *vst = NULL;

    uint32_t file_version;
    uint32_t this_packet_size;
    uint16_t audio_track;
    int ret;

    avio_skip(pb, 4); /* Next packet size */

    this_packet_size = avio_rl32(pb);

    avio_skip(pb, 4); /* Max packet size */
    avio_skip(pb, 4); /* "xobX" */

    file_version = avio_rl32(pb);
    if ((file_version != 4) && (file_version != 2))
        avpriv_request_sample(s, "Uncommon version %"PRIu32"", file_version);


    /* Video track */

    vst = avformat_new_stream(s, NULL);
    if (!vst)
        return AVERROR(ENOMEM);

    avpriv_set_pts_info(vst, 32, 1, 1000);

    vst->codec->codec_type = AVMEDIA_TYPE_VIDEO;
    vst->codec->codec_id   = AV_CODEC_ID_WMV2;
    vst->codec->codec_tag  = MKBETAG('W', 'M', 'V', '2');
    vst->codec->width      = avio_rl32(pb);
    vst->codec->height     = avio_rl32(pb);

    vst->duration          = avio_rl32(pb);

    xmv->video.stream_index = vst->index;

    /* Audio tracks */

    xmv->audio_track_count = avio_rl16(pb);

    avio_skip(pb, 2); /* Unknown (padding?) */

    xmv->audio = av_malloc(xmv->audio_track_count * sizeof(XMVAudioPacket));
    if (!xmv->audio) {
        ret = AVERROR(ENOMEM);
        goto fail;
    }

    for (audio_track = 0; audio_track < xmv->audio_track_count; audio_track++) {
        XMVAudioPacket *packet = &xmv->audio[audio_track];
        AVStream *ast = NULL;

        packet->compression     = avio_rl16(pb);
        packet->channels        = avio_rl16(pb);
        packet->sample_rate     = avio_rl32(pb);
        packet->bits_per_sample = avio_rl16(pb);
        packet->flags           = avio_rl16(pb);

        packet->bit_rate      = packet->bits_per_sample *
                                packet->sample_rate *
                                packet->channels;
        packet->block_align   = XMV_BLOCK_ALIGN_SIZE * packet->channels;
        packet->block_samples = 64;
        packet->codec_id      = ff_wav_codec_get_id(packet->compression,
                                                    packet->bits_per_sample);

        packet->stream_index = -1;

        packet->frame_size  = 0;
        packet->block_count = 0;

        /* TODO: ADPCM'd 5.1 sound is encoded in three separate streams.
         *       Those need to be interleaved to a proper 5.1 stream. */
        if (packet->flags & XMV_AUDIO_ADPCM51)
            av_log(s, AV_LOG_WARNING, "Unsupported 5.1 ADPCM audio stream "
                                      "(0x%04X)\n", packet->flags);

<<<<<<< HEAD
        if (!packet->channels || !packet->sample_rate ||
             packet->channels >= UINT16_MAX / XMV_BLOCK_ALIGN_SIZE) {
            av_log(s, AV_LOG_ERROR, "Invalid parameters for audio track %d.\n",
=======
        if (!track->channels || !track->sample_rate ||
             track->channels >= UINT16_MAX / XMV_BLOCK_ALIGN_SIZE) {
            av_log(s, AV_LOG_ERROR, "Invalid parameters for audio track %"PRIu16".\n",
>>>>>>> d92024f1
                   audio_track);
            ret = AVERROR_INVALIDDATA;
            goto fail;
        }

        ast = avformat_new_stream(s, NULL);
        if (!ast) {
            ret = AVERROR(ENOMEM);
            goto fail;
        }

        ast->codec->codec_type            = AVMEDIA_TYPE_AUDIO;
        ast->codec->codec_id              = packet->codec_id;
        ast->codec->codec_tag             = packet->compression;
        ast->codec->channels              = packet->channels;
        ast->codec->sample_rate           = packet->sample_rate;
        ast->codec->bits_per_coded_sample = packet->bits_per_sample;
        ast->codec->bit_rate              = packet->bit_rate;
        ast->codec->block_align           = 36 * packet->channels;

        avpriv_set_pts_info(ast, 32, packet->block_samples, packet->sample_rate);

        packet->stream_index = ast->index;

        ast->duration = vst->duration;
    }


    /* Initialize the packet context */

    xmv->next_packet_offset = avio_tell(pb);
    xmv->next_packet_size   = this_packet_size - xmv->next_packet_offset;
    xmv->stream_count       = xmv->audio_track_count + 1;

    return 0;

fail:
    xmv_read_close(s);
    return ret;
}

static void xmv_read_extradata(uint8_t *extradata, AVIOContext *pb)
{
    /* Read the XMV extradata */

    uint32_t data = avio_rl32(pb);

    int mspel_bit        = !!(data & 0x01);
    int loop_filter      = !!(data & 0x02);
    int abt_flag         = !!(data & 0x04);
    int j_type_bit       = !!(data & 0x08);
    int top_left_mv_flag = !!(data & 0x10);
    int per_mb_rl_bit    = !!(data & 0x20);
    int slice_count      = (data >> 6) & 7;

    /* Write it back as standard WMV2 extradata */

    data = 0;

    data |= mspel_bit        << 15;
    data |= loop_filter      << 14;
    data |= abt_flag         << 13;
    data |= j_type_bit       << 12;
    data |= top_left_mv_flag << 11;
    data |= per_mb_rl_bit    << 10;
    data |= slice_count      <<  7;

    AV_WB32(extradata, data);
}

static int xmv_process_packet_header(AVFormatContext *s)
{
    XMVDemuxContext *xmv = s->priv_data;
    AVIOContext     *pb  = s->pb;

    uint8_t  data[8];
    uint16_t audio_track;
    uint64_t data_offset;

    /* Next packet size */
    xmv->next_packet_size = avio_rl32(pb);

    /* Packet video header */

    if (avio_read(pb, data, 8) != 8)
        return AVERROR(EIO);

    xmv->video.data_size     = AV_RL32(data) & 0x007FFFFF;

    xmv->video.current_frame = 0;
    xmv->video.frame_count   = (AV_RL32(data) >> 23) & 0xFF;

    xmv->video.has_extradata = (data[3] & 0x80) != 0;

    /* Adding the audio data sizes and the video data size keeps you 4 bytes
     * short for every audio track. But as playing around with XMV files with
     * ADPCM audio showed, taking the extra 4 bytes from the audio data gives
     * you either completely distorted audio or click (when skipping the
     * remaining 68 bytes of the ADPCM block). Subtracting 4 bytes for every
     * audio track from the video data works at least for the audio. Probably
     * some alignment thing?
     * The video data has (always?) lots of padding, so it should work out...
     */
    xmv->video.data_size -= xmv->audio_track_count * 4;

    xmv->current_stream = 0;
    if (!xmv->video.frame_count) {
        xmv->video.frame_count = 1;
        xmv->current_stream    = xmv->stream_count > 1;
    }

    /* Packet audio header */

    for (audio_track = 0; audio_track < xmv->audio_track_count; audio_track++) {
        XMVAudioPacket *packet = &xmv->audio[audio_track];

        if (avio_read(pb, data, 4) != 4)
            return AVERROR(EIO);

        packet->data_size = AV_RL32(data) & 0x007FFFFF;
        if ((packet->data_size == 0) && (audio_track != 0))
            /* This happens when I create an XMV with several identical audio
             * streams. From the size calculations, duplicating the previous
             * stream's size works out, but the track data itself is silent.
             * Maybe this should also redirect the offset to the previous track?
             */
            packet->data_size = xmv->audio[audio_track - 1].data_size;

        /* Carve up the audio data in frame_count slices */
        packet->frame_size  = packet->data_size  / xmv->video.frame_count;
        packet->frame_size -= packet->frame_size % packet->block_align;
    }

    /* Packet data offsets */

    data_offset = avio_tell(pb);

    xmv->video.data_offset = data_offset;
    data_offset += xmv->video.data_size;

    for (audio_track = 0; audio_track < xmv->audio_track_count; audio_track++) {
        xmv->audio[audio_track].data_offset = data_offset;
        data_offset += xmv->audio[audio_track].data_size;
    }

    /* Video frames header */

    /* Read new video extra data */
    if (xmv->video.data_size > 0) {
        if (xmv->video.has_extradata) {
            xmv_read_extradata(xmv->video.extradata, pb);

            xmv->video.data_size   -= 4;
            xmv->video.data_offset += 4;

            if (xmv->video.stream_index >= 0) {
                AVStream *vst = s->streams[xmv->video.stream_index];

                av_assert0(xmv->video.stream_index < s->nb_streams);

                if (vst->codec->extradata_size < 4) {
                    av_free(vst->codec->extradata);

                    ff_alloc_extradata(vst->codec, 4);
                }

                memcpy(vst->codec->extradata, xmv->video.extradata, 4);
            }
        }
    }

    return 0;
}

static int xmv_fetch_new_packet(AVFormatContext *s)
{
    XMVDemuxContext *xmv = s->priv_data;
    AVIOContext     *pb  = s->pb;
    int result;

    if (xmv->this_packet_offset == xmv->next_packet_offset)
        return AVERROR_EOF;

    /* Seek to it */
    xmv->this_packet_offset = xmv->next_packet_offset;
    if (avio_seek(pb, xmv->this_packet_offset, SEEK_SET) != xmv->this_packet_offset)
        return AVERROR(EIO);

    /* Update the size */
    xmv->this_packet_size = xmv->next_packet_size;
    if (xmv->this_packet_size < (12 + xmv->audio_track_count * 4))
        return AVERROR(EIO);

    /* Process the header */
    result = xmv_process_packet_header(s);
    if (result)
        return result;

    /* Update the offset */
    xmv->next_packet_offset = xmv->this_packet_offset + xmv->this_packet_size;

    return 0;
}

static int xmv_fetch_audio_packet(AVFormatContext *s,
                                  AVPacket *pkt, uint32_t stream)
{
    XMVDemuxContext *xmv   = s->priv_data;
    AVIOContext     *pb    = s->pb;
    XMVAudioPacket  *audio = &xmv->audio[stream];

    uint32_t data_size;
    uint32_t block_count;
    int result;

    /* Seek to it */
    if (avio_seek(pb, audio->data_offset, SEEK_SET) != audio->data_offset)
        return AVERROR(EIO);

    if ((xmv->video.current_frame + 1) < xmv->video.frame_count)
        /* Not the last frame, get at most frame_size bytes. */
        data_size = FFMIN(audio->frame_size, audio->data_size);
    else
        /* Last frame, get the rest. */
        data_size = audio->data_size;

    /* Read the packet */
    result = av_get_packet(pb, pkt, data_size);
    if (result <= 0)
        return result;

    pkt->stream_index = audio->stream_index;

    /* Calculate the PTS */

    block_count = data_size / audio->block_align;

    pkt->duration = block_count;
    pkt->pts      = audio->block_count;
    pkt->dts      = AV_NOPTS_VALUE;

    audio->block_count += block_count;

    /* Advance offset */
    audio->data_size   -= data_size;
    audio->data_offset += data_size;

    return 0;
}

static int xmv_fetch_video_packet(AVFormatContext *s,
                                  AVPacket *pkt)
{
    XMVDemuxContext *xmv   = s->priv_data;
    AVIOContext     *pb    = s->pb;
    XMVVideoPacket  *video = &xmv->video;

    int result;
    uint32_t frame_header;
    uint32_t frame_size, frame_timestamp;
    uint8_t *data, *end;

    /* Seek to it */
    if (avio_seek(pb, video->data_offset, SEEK_SET) != video->data_offset)
        return AVERROR(EIO);

    /* Read the frame header */
    frame_header = avio_rl32(pb);

    frame_size      = (frame_header & 0x1FFFF) * 4 + 4;
    frame_timestamp = (frame_header >> 17);

    if ((frame_size + 4) > video->data_size)
        return AVERROR(EIO);

    /* Get the packet data */
    result = av_get_packet(pb, pkt, frame_size);
    if (result != frame_size)
        return result;

    /* Contrary to normal WMV2 video, the bit stream in XMV's
     * WMV2 is little-endian.
     * TODO: This manual swap is of course suboptimal.
     */
    for (data = pkt->data, end = pkt->data + frame_size; data < end; data += 4)
        AV_WB32(data, AV_RL32(data));

    pkt->stream_index = video->stream_index;

    /* Calculate the PTS */

    video->last_pts = frame_timestamp + video->pts;

    pkt->duration = 0;
    pkt->pts      = video->last_pts;
    pkt->dts      = AV_NOPTS_VALUE;

    video->pts += frame_timestamp;

    /* Keyframe? */
    pkt->flags = (pkt->data[0] & 0x80) ? 0 : AV_PKT_FLAG_KEY;

    /* Advance offset */
    video->data_size   -= frame_size + 4;
    video->data_offset += frame_size + 4;

    return 0;
}

static int xmv_read_packet(AVFormatContext *s,
                           AVPacket *pkt)
{
    XMVDemuxContext *xmv = s->priv_data;
    int result;

    if (xmv->video.current_frame == xmv->video.frame_count) {
        /* No frames left in this packet, so we fetch a new one */

        result = xmv_fetch_new_packet(s);
        if (result)
            return result;
    }

    if (xmv->current_stream == 0) {
        /* Fetch a video frame */

        result = xmv_fetch_video_packet(s, pkt);
        if (result)
            return result;

    } else {
        /* Fetch an audio frame */

        result = xmv_fetch_audio_packet(s, pkt, xmv->current_stream - 1);
        if (result)
            return result;
    }

    /* Increase our counters */
    if (++xmv->current_stream >= xmv->stream_count) {
        xmv->current_stream       = 0;
        xmv->video.current_frame += 1;
    }

    return 0;
}

AVInputFormat ff_xmv_demuxer = {
    .name           = "xmv",
    .long_name      = NULL_IF_CONFIG_SMALL("Microsoft XMV"),
    .priv_data_size = sizeof(XMVDemuxContext),
    .read_probe     = xmv_probe,
    .read_header    = xmv_read_header,
    .read_packet    = xmv_read_packet,
    .read_close     = xmv_read_close,
};<|MERGE_RESOLUTION|>--- conflicted
+++ resolved
@@ -217,15 +217,9 @@
             av_log(s, AV_LOG_WARNING, "Unsupported 5.1 ADPCM audio stream "
                                       "(0x%04X)\n", packet->flags);
 
-<<<<<<< HEAD
         if (!packet->channels || !packet->sample_rate ||
              packet->channels >= UINT16_MAX / XMV_BLOCK_ALIGN_SIZE) {
-            av_log(s, AV_LOG_ERROR, "Invalid parameters for audio track %d.\n",
-=======
-        if (!track->channels || !track->sample_rate ||
-             track->channels >= UINT16_MAX / XMV_BLOCK_ALIGN_SIZE) {
             av_log(s, AV_LOG_ERROR, "Invalid parameters for audio track %"PRIu16".\n",
->>>>>>> d92024f1
                    audio_track);
             ret = AVERROR_INVALIDDATA;
             goto fail;
