--- conflicted
+++ resolved
@@ -2291,16 +2291,10 @@
             FAIL("no decodable DTS frames");
         break;
     case AVMEDIA_TYPE_VIDEO:
-<<<<<<< HEAD
         if (!avctx->width)
             FAIL("unspecified size");
-        if (st->info->found_decoder >= 0 && avctx->pix_fmt == PIX_FMT_NONE)
+        if (st->info->found_decoder >= 0 && avctx->pix_fmt == AV_PIX_FMT_NONE)
             FAIL("unspecified pixel format");
-=======
-        val = avctx->width;
-        if (st->info->found_decoder >= 0 && avctx->pix_fmt == AV_PIX_FMT_NONE)
-            return 0;
->>>>>>> 716d413c
         break;
     case AVMEDIA_TYPE_SUBTITLE:
         if (avctx->codec_id == AV_CODEC_ID_HDMV_PGS_SUBTITLE && !avctx->width)
