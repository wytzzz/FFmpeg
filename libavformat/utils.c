/*
 * various utility functions for use within FFmpeg
 * Copyright (c) 2000, 2001, 2002 Fabrice Bellard
 *
 * This file is part of FFmpeg.
 *
 * FFmpeg is free software; you can redistribute it and/or
 * modify it under the terms of the GNU Lesser General Public
 * License as published by the Free Software Foundation; either
 * version 2.1 of the License, or (at your option) any later version.
 *
 * FFmpeg is distributed in the hope that it will be useful,
 * but WITHOUT ANY WARRANTY; without even the implied warranty of
 * MERCHANTABILITY or FITNESS FOR A PARTICULAR PURPOSE.  See the GNU
 * Lesser General Public License for more details.
 *
 * You should have received a copy of the GNU Lesser General Public
 * License along with FFmpeg; if not, write to the Free Software
 * Foundation, Inc., 51 Franklin Street, Fifth Floor, Boston, MA 02110-1301 USA
 */

/* #define DEBUG */

#include "avformat.h"
#include "avio_internal.h"
#include "internal.h"
#include "libavcodec/internal.h"
#include "libavcodec/raw.h"
#include "libavutil/opt.h"
#include "libavutil/dict.h"
#include "libavutil/pixdesc.h"
#include "metadata.h"
#include "id3v2.h"
#include "libavutil/avstring.h"
#include "libavutil/mathematics.h"
#include "riff.h"
#include "audiointerleave.h"
#include "url.h"
#include <sys/time.h>
#include <time.h>
#include <strings.h>
#include <stdarg.h>
#if CONFIG_NETWORK
#include "network.h"
#endif

#undef NDEBUG
#include <assert.h>

/**
 * @file
 * various utility functions for use within FFmpeg
 */

unsigned avformat_version(void)
{
    return LIBAVFORMAT_VERSION_INT;
}

const char *avformat_configuration(void)
{
    return FFMPEG_CONFIGURATION;
}

const char *avformat_license(void)
{
#define LICENSE_PREFIX "libavformat license: "
    return LICENSE_PREFIX FFMPEG_LICENSE + sizeof(LICENSE_PREFIX) - 1;
}

/* fraction handling */

/**
 * f = val + (num / den) + 0.5.
 *
 * 'num' is normalized so that it is such as 0 <= num < den.
 *
 * @param f fractional number
 * @param val integer value
 * @param num must be >= 0
 * @param den must be >= 1
 */
static void frac_init(AVFrac *f, int64_t val, int64_t num, int64_t den)
{
    num += (den >> 1);
    if (num >= den) {
        val += num / den;
        num = num % den;
    }
    f->val = val;
    f->num = num;
    f->den = den;
}

/**
 * Fractional addition to f: f = f + (incr / f->den).
 *
 * @param f fractional number
 * @param incr increment, can be positive or negative
 */
static void frac_add(AVFrac *f, int64_t incr)
{
    int64_t num, den;

    num = f->num + incr;
    den = f->den;
    if (num < 0) {
        f->val += num / den;
        num = num % den;
        if (num < 0) {
            num += den;
            f->val--;
        }
    } else if (num >= den) {
        f->val += num / den;
        num = num % den;
    }
    f->num = num;
}

/** head of registered input format linked list */
static AVInputFormat *first_iformat = NULL;
/** head of registered output format linked list */
static AVOutputFormat *first_oformat = NULL;

AVInputFormat  *av_iformat_next(AVInputFormat  *f)
{
    if(f) return f->next;
    else  return first_iformat;
}

AVOutputFormat *av_oformat_next(AVOutputFormat *f)
{
    if(f) return f->next;
    else  return first_oformat;
}

void av_register_input_format(AVInputFormat *format)
{
    AVInputFormat **p;
    p = &first_iformat;
    while (*p != NULL) p = &(*p)->next;
    *p = format;
    format->next = NULL;
}

void av_register_output_format(AVOutputFormat *format)
{
    AVOutputFormat **p;
    p = &first_oformat;
    while (*p != NULL) p = &(*p)->next;
    *p = format;
    format->next = NULL;
}

int av_match_ext(const char *filename, const char *extensions)
{
    const char *ext, *p;
    char ext1[32], *q;

    if(!filename)
        return 0;

    ext = strrchr(filename, '.');
    if (ext) {
        ext++;
        p = extensions;
        for(;;) {
            q = ext1;
            while (*p != '\0' && *p != ',' && q-ext1<sizeof(ext1)-1)
                *q++ = *p++;
            *q = '\0';
            if (!strcasecmp(ext1, ext))
                return 1;
            if (*p == '\0')
                break;
            p++;
        }
    }
    return 0;
}

static int match_format(const char *name, const char *names)
{
    const char *p;
    int len, namelen;

    if (!name || !names)
        return 0;

    namelen = strlen(name);
    while ((p = strchr(names, ','))) {
        len = FFMAX(p - names, namelen);
        if (!strncasecmp(name, names, len))
            return 1;
        names = p+1;
    }
    return !strcasecmp(name, names);
}

AVOutputFormat *av_guess_format(const char *short_name, const char *filename,
                                const char *mime_type)
{
    AVOutputFormat *fmt = NULL, *fmt_found;
    int score_max, score;

    /* specific test for image sequences */
#if CONFIG_IMAGE2_MUXER
    if (!short_name && filename &&
        av_filename_number_test(filename) &&
        ff_guess_image2_codec(filename) != CODEC_ID_NONE) {
        return av_guess_format("image2", NULL, NULL);
    }
#endif
    /* Find the proper file type. */
    fmt_found = NULL;
    score_max = 0;
    while ((fmt = av_oformat_next(fmt))) {
        score = 0;
        if (fmt->name && short_name && !strcmp(fmt->name, short_name))
            score += 100;
        if (fmt->mime_type && mime_type && !strcmp(fmt->mime_type, mime_type))
            score += 10;
        if (filename && fmt->extensions &&
            av_match_ext(filename, fmt->extensions)) {
            score += 5;
        }
        if (score > score_max) {
            score_max = score;
            fmt_found = fmt;
        }
    }
    return fmt_found;
}

enum CodecID av_guess_codec(AVOutputFormat *fmt, const char *short_name,
                            const char *filename, const char *mime_type, enum AVMediaType type){
    if(type == AVMEDIA_TYPE_VIDEO){
        enum CodecID codec_id= CODEC_ID_NONE;

#if CONFIG_IMAGE2_MUXER
        if(!strcmp(fmt->name, "image2") || !strcmp(fmt->name, "image2pipe")){
            codec_id= ff_guess_image2_codec(filename);
        }
#endif
        if(codec_id == CODEC_ID_NONE)
            codec_id= fmt->video_codec;
        return codec_id;
    }else if(type == AVMEDIA_TYPE_AUDIO)
        return fmt->audio_codec;
    else if (type == AVMEDIA_TYPE_SUBTITLE)
        return fmt->subtitle_codec;
    else
        return CODEC_ID_NONE;
}

AVInputFormat *av_find_input_format(const char *short_name)
{
    AVInputFormat *fmt = NULL;
    while ((fmt = av_iformat_next(fmt))) {
        if (match_format(short_name, fmt->name))
            return fmt;
    }
    return NULL;
}


int av_get_packet(AVIOContext *s, AVPacket *pkt, int size)
{
    int ret= av_new_packet(pkt, size);

    if(ret<0)
        return ret;

    pkt->pos= avio_tell(s);

    ret= avio_read(s, pkt->data, size);
    if(ret<=0)
        av_free_packet(pkt);
    else
        av_shrink_packet(pkt, ret);

    return ret;
}

int av_append_packet(AVIOContext *s, AVPacket *pkt, int size)
{
    int ret;
    int old_size;
    if (!pkt->size)
        return av_get_packet(s, pkt, size);
    old_size = pkt->size;
    ret = av_grow_packet(pkt, size);
    if (ret < 0)
        return ret;
    ret = avio_read(s, pkt->data + old_size, size);
    av_shrink_packet(pkt, old_size + FFMAX(ret, 0));
    return ret;
}


int av_filename_number_test(const char *filename)
{
    char buf[1024];
    return filename && (av_get_frame_filename(buf, sizeof(buf), filename, 1)>=0);
}

AVInputFormat *av_probe_input_format3(AVProbeData *pd, int is_opened, int *score_ret)
{
    AVProbeData lpd = *pd;
    AVInputFormat *fmt1 = NULL, *fmt;
    int score, score_max=0;

    if (lpd.buf_size > 10 && ff_id3v2_match(lpd.buf, ID3v2_DEFAULT_MAGIC)) {
        int id3len = ff_id3v2_tag_len(lpd.buf);
        if (lpd.buf_size > id3len + 16) {
            lpd.buf += id3len;
            lpd.buf_size -= id3len;
        }
    }

    fmt = NULL;
    while ((fmt1 = av_iformat_next(fmt1))) {
        if (!is_opened == !(fmt1->flags & AVFMT_NOFILE))
            continue;
        score = 0;
        if (fmt1->read_probe) {
            score = fmt1->read_probe(&lpd);
            if(!score && fmt1->extensions && av_match_ext(lpd.filename, fmt1->extensions))
                score = 1;
        } else if (fmt1->extensions) {
            if (av_match_ext(lpd.filename, fmt1->extensions)) {
                score = 50;
            }
        }
        if (score > score_max) {
            score_max = score;
            fmt = fmt1;
        }else if (score == score_max)
            fmt = NULL;
    }
<<<<<<< HEAD
    *score_ret= score_max;
=======

    /* a hack for files with huge id3v2 tags -- try to guess by file extension. */
    if (!fmt && is_opened && *score_max < AVPROBE_SCORE_MAX/4) {
        while ((fmt = av_iformat_next(fmt)))
            if (fmt->extensions && av_match_ext(lpd.filename, fmt->extensions)) {
                *score_max = AVPROBE_SCORE_MAX/4;
                break;
            }
    }

    if (!fmt && id3 && *score_max < AVPROBE_SCORE_MAX/4-1) {
        while ((fmt = av_iformat_next(fmt)))
            if (fmt->extensions && av_match_ext("mp3", fmt->extensions)) {
                *score_max = AVPROBE_SCORE_MAX/4-1;
                break;
            }
    }

>>>>>>> 61856d06
    return fmt;
}

AVInputFormat *av_probe_input_format2(AVProbeData *pd, int is_opened, int *score_max)
{
    int score_ret;
    AVInputFormat *fmt= av_probe_input_format3(pd, is_opened, &score_ret);
    if(score_ret > *score_max){
        *score_max= score_ret;
        return fmt;
    }else
        return NULL;
}

AVInputFormat *av_probe_input_format(AVProbeData *pd, int is_opened){
    int score=0;
    return av_probe_input_format2(pd, is_opened, &score);
}

static int set_codec_from_probe_data(AVFormatContext *s, AVStream *st, AVProbeData *pd)
{
    static const struct {
        const char *name; enum CodecID id; enum AVMediaType type;
    } fmt_id_type[] = {
        { "aac"      , CODEC_ID_AAC       , AVMEDIA_TYPE_AUDIO },
        { "ac3"      , CODEC_ID_AC3       , AVMEDIA_TYPE_AUDIO },
        { "dts"      , CODEC_ID_DTS       , AVMEDIA_TYPE_AUDIO },
        { "eac3"     , CODEC_ID_EAC3      , AVMEDIA_TYPE_AUDIO },
        { "h264"     , CODEC_ID_H264      , AVMEDIA_TYPE_VIDEO },
        { "loas"     , CODEC_ID_AAC_LATM  , AVMEDIA_TYPE_AUDIO },
        { "m4v"      , CODEC_ID_MPEG4     , AVMEDIA_TYPE_VIDEO },
        { "mp3"      , CODEC_ID_MP3       , AVMEDIA_TYPE_AUDIO },
        { "mpegvideo", CODEC_ID_MPEG2VIDEO, AVMEDIA_TYPE_VIDEO },
        { 0 }
    };
    int score;
    AVInputFormat *fmt = av_probe_input_format3(pd, 1, &score);

    if (fmt) {
        int i;
        av_log(s, AV_LOG_DEBUG, "Probe with size=%d, packets=%d detected %s with score=%d\n",
               pd->buf_size, MAX_PROBE_PACKETS - st->probe_packets, fmt->name, score);
        for (i = 0; fmt_id_type[i].name; i++) {
            if (!strcmp(fmt->name, fmt_id_type[i].name)) {
                st->codec->codec_id   = fmt_id_type[i].id;
                st->codec->codec_type = fmt_id_type[i].type;
                break;
            }
        }
    }
    return score;
}

/************************************************************/
/* input media file */

#if FF_API_FORMAT_PARAMETERS
static AVDictionary *convert_format_parameters(AVFormatParameters *ap)
{
    char buf[1024];
    AVDictionary *opts = NULL;

    if (!ap)
        return NULL;

    AV_NOWARN_DEPRECATED(
    if (ap->time_base.num) {
        snprintf(buf, sizeof(buf), "%d/%d", ap->time_base.den, ap->time_base.num);
        av_dict_set(&opts, "framerate", buf, 0);
    }
    if (ap->sample_rate) {
        snprintf(buf, sizeof(buf), "%d", ap->sample_rate);
        av_dict_set(&opts, "sample_rate", buf, 0);
    }
    if (ap->channels) {
        snprintf(buf, sizeof(buf), "%d", ap->channels);
        av_dict_set(&opts, "channels", buf, 0);
    }
    if (ap->width || ap->height) {
        snprintf(buf, sizeof(buf), "%dx%d", ap->width, ap->height);
        av_dict_set(&opts, "video_size", buf, 0);
    }
    if (ap->pix_fmt != PIX_FMT_NONE) {
        av_dict_set(&opts, "pixel_format", av_get_pix_fmt_name(ap->pix_fmt), 0);
    }
    if (ap->channel) {
        snprintf(buf, sizeof(buf), "%d", ap->channel);
        av_dict_set(&opts, "channel", buf, 0);
    }
    if (ap->standard) {
        av_dict_set(&opts, "standard", ap->standard, 0);
    }
    if (ap->mpeg2ts_compute_pcr) {
        av_dict_set(&opts, "mpeg2ts_compute_pcr", "1", 0);
    }
    if (ap->initial_pause) {
        av_dict_set(&opts, "initial_pause", "1", 0);
    }
    )
    return opts;
}

/**
 * Open a media file from an IO stream. 'fmt' must be specified.
 */
int av_open_input_stream(AVFormatContext **ic_ptr,
                         AVIOContext *pb, const char *filename,
                         AVInputFormat *fmt, AVFormatParameters *ap)
{
    int err;
    AVDictionary *opts;
    AVFormatContext *ic;
    AVFormatParameters default_ap;

    if(!ap){
        ap=&default_ap;
        memset(ap, 0, sizeof(default_ap));
    }
    opts = convert_format_parameters(ap);

    AV_NOWARN_DEPRECATED(
    if(!ap->prealloced_context)
        *ic_ptr = ic = avformat_alloc_context();
    else
        ic = *ic_ptr;
    )
    if (!ic) {
        err = AVERROR(ENOMEM);
        goto fail;
    }
    if (pb && fmt && fmt->flags & AVFMT_NOFILE)
        av_log(ic, AV_LOG_WARNING, "Custom AVIOContext makes no sense and "
                                   "will be ignored with AVFMT_NOFILE format.\n");
    else
        ic->pb = pb;

    if ((err = avformat_open_input(&ic, filename, fmt, &opts)) < 0)
        goto fail;
    ic->pb = ic->pb ? ic->pb : pb; // don't leak custom pb if it wasn't set above

fail:
    *ic_ptr = ic;
    av_dict_free(&opts);
    return err;
}
#endif

int av_demuxer_open(AVFormatContext *ic, AVFormatParameters *ap){
    int err;

    if (ic->iformat->read_header) {
        err = ic->iformat->read_header(ic, ap);
        if (err < 0)
            return err;
    }

    if (ic->pb && !ic->data_offset)
        ic->data_offset = avio_tell(ic->pb);

    return 0;
}


/** size of probe buffer, for guessing file type from file contents */
#define PROBE_BUF_MIN 2048
#define PROBE_BUF_MAX (1<<20)

int av_probe_input_buffer(AVIOContext *pb, AVInputFormat **fmt,
                          const char *filename, void *logctx,
                          unsigned int offset, unsigned int max_probe_size)
{
    AVProbeData pd = { filename ? filename : "", NULL, -offset };
    unsigned char *buf = NULL;
    int ret = 0, probe_size;

    if (!max_probe_size) {
        max_probe_size = PROBE_BUF_MAX;
    } else if (max_probe_size > PROBE_BUF_MAX) {
        max_probe_size = PROBE_BUF_MAX;
    } else if (max_probe_size < PROBE_BUF_MIN) {
        return AVERROR(EINVAL);
    }

    if (offset >= max_probe_size) {
        return AVERROR(EINVAL);
    }

    for(probe_size= PROBE_BUF_MIN; probe_size<=max_probe_size && !*fmt;
        probe_size = FFMIN(probe_size<<1, FFMAX(max_probe_size, probe_size+1))) {
        int score = probe_size < max_probe_size ? AVPROBE_SCORE_MAX/4 : 0;
        int buf_offset = (probe_size == PROBE_BUF_MIN) ? 0 : probe_size>>1;
        void *buftmp;

        if (probe_size < offset) {
            continue;
        }

        /* read probe data */
        buftmp = av_realloc(buf, probe_size + AVPROBE_PADDING_SIZE);
        if(!buftmp){
            av_free(buf);
            return AVERROR(ENOMEM);
        }
        buf=buftmp;
        if ((ret = avio_read(pb, buf + buf_offset, probe_size - buf_offset)) < 0) {
            /* fail if error was not end of file, otherwise, lower score */
            if (ret != AVERROR_EOF) {
                av_free(buf);
                return ret;
            }
            score = 0;
            ret = 0;            /* error was end of file, nothing read */
        }
        pd.buf_size += ret;
        pd.buf = &buf[offset];

        memset(pd.buf + pd.buf_size, 0, AVPROBE_PADDING_SIZE);

        /* guess file format */
        *fmt = av_probe_input_format2(&pd, 1, &score);
        if(*fmt){
            if(score <= AVPROBE_SCORE_MAX/4){ //this can only be true in the last iteration
                av_log(logctx, AV_LOG_WARNING, "Format %s detected only with low score of %d, misdetection possible!\n", (*fmt)->name, score);
            }else
                av_log(logctx, AV_LOG_DEBUG, "Format %s probed with size=%d and score=%d\n", (*fmt)->name, probe_size, score);
        }
    }

    if (!*fmt) {
        av_free(buf);
        return AVERROR_INVALIDDATA;
    }

    /* rewind. reuse probe buffer to avoid seeking */
    if ((ret = ffio_rewind_with_probe_data(pb, buf, pd.buf_size)) < 0)
        av_free(buf);

    return ret;
}

#if FF_API_FORMAT_PARAMETERS
int av_open_input_file(AVFormatContext **ic_ptr, const char *filename,
                       AVInputFormat *fmt,
                       int buf_size,
                       AVFormatParameters *ap)
{
    int err;
    AVDictionary *opts = convert_format_parameters(ap);

    AV_NOWARN_DEPRECATED(
    if (!ap || !ap->prealloced_context)
        *ic_ptr = NULL;
    )

    err = avformat_open_input(ic_ptr, filename, fmt, &opts);

    av_dict_free(&opts);
    return err;
}
#endif

/* open input file and probe the format if necessary */
static int init_input(AVFormatContext *s, const char *filename)
{
    int ret;
    AVProbeData pd = {filename, NULL, 0};

    if (s->pb) {
        s->flags |= AVFMT_FLAG_CUSTOM_IO;
        if (!s->iformat)
            return av_probe_input_buffer(s->pb, &s->iformat, filename, s, 0, 0);
        else if (s->iformat->flags & AVFMT_NOFILE)
            av_log(s, AV_LOG_WARNING, "Custom AVIOContext makes no sense and "
                                      "will be ignored with AVFMT_NOFILE format.\n");
        return 0;
    }

    if ( (s->iformat && s->iformat->flags & AVFMT_NOFILE) ||
        (!s->iformat && (s->iformat = av_probe_input_format(&pd, 0))))
        return 0;

    if ((ret = avio_open(&s->pb, filename, AVIO_FLAG_READ)) < 0)
        return ret;
    if (s->iformat)
        return 0;
    return av_probe_input_buffer(s->pb, &s->iformat, filename, s, 0, 0);
}

int avformat_open_input(AVFormatContext **ps, const char *filename, AVInputFormat *fmt, AVDictionary **options)
{
    AVFormatContext *s = *ps;
    int ret = 0;
    AVFormatParameters ap = { { 0 } };
    AVDictionary *tmp = NULL;

    if (!s && !(s = avformat_alloc_context()))
        return AVERROR(ENOMEM);
    if (fmt)
        s->iformat = fmt;

    if (options)
        av_dict_copy(&tmp, *options, 0);

    if ((ret = av_opt_set_dict(s, &tmp)) < 0)
        goto fail;

    if ((ret = init_input(s, filename)) < 0)
        goto fail;

    /* check filename in case an image number is expected */
    if (s->iformat->flags & AVFMT_NEEDNUMBER) {
        if (!av_filename_number_test(filename)) {
            ret = AVERROR(EINVAL);
            goto fail;
        }
    }

    s->duration = s->start_time = AV_NOPTS_VALUE;
    av_strlcpy(s->filename, filename, sizeof(s->filename));

    /* allocate private data */
    if (s->iformat->priv_data_size > 0) {
        if (!(s->priv_data = av_mallocz(s->iformat->priv_data_size))) {
            ret = AVERROR(ENOMEM);
            goto fail;
        }
        if (s->iformat->priv_class) {
            *(const AVClass**)s->priv_data = s->iformat->priv_class;
            av_opt_set_defaults(s->priv_data);
            if ((ret = av_opt_set_dict(s->priv_data, &tmp)) < 0)
                goto fail;
        }
    }

    /* e.g. AVFMT_NOFILE formats will not have a AVIOContext */
    if (s->pb)
        ff_id3v2_read(s, ID3v2_DEFAULT_MAGIC);

    if (!(s->flags&AVFMT_FLAG_PRIV_OPT) && s->iformat->read_header)
        if ((ret = s->iformat->read_header(s, &ap)) < 0)
            goto fail;

    if (!(s->flags&AVFMT_FLAG_PRIV_OPT) && s->pb && !s->data_offset)
        s->data_offset = avio_tell(s->pb);

    s->raw_packet_buffer_remaining_size = RAW_PACKET_BUFFER_SIZE;

    if (options) {
        av_dict_free(options);
        *options = tmp;
    }
    *ps = s;
    return 0;

fail:
    av_dict_free(&tmp);
    if (s->pb && !(s->flags & AVFMT_FLAG_CUSTOM_IO))
        avio_close(s->pb);
    avformat_free_context(s);
    *ps = NULL;
    return ret;
}

/*******************************************************/

static AVPacket *add_to_pktbuf(AVPacketList **packet_buffer, AVPacket *pkt,
                               AVPacketList **plast_pktl){
    AVPacketList *pktl = av_mallocz(sizeof(AVPacketList));
    if (!pktl)
        return NULL;

    if (*packet_buffer)
        (*plast_pktl)->next = pktl;
    else
        *packet_buffer = pktl;

    /* add the packet in the buffered packet list */
    *plast_pktl = pktl;
    pktl->pkt= *pkt;
    return &pktl->pkt;
}

int av_read_packet(AVFormatContext *s, AVPacket *pkt)
{
    int ret, i;
    AVStream *st;

    for(;;){
        AVPacketList *pktl = s->raw_packet_buffer;

        if (pktl) {
            *pkt = pktl->pkt;
            if(s->streams[pkt->stream_index]->request_probe <= 0){
                s->raw_packet_buffer = pktl->next;
                s->raw_packet_buffer_remaining_size += pkt->size;
                av_free(pktl);
                return 0;
            }
        }

        av_init_packet(pkt);
        ret= s->iformat->read_packet(s, pkt);
        if (ret < 0) {
            if (!pktl || ret == AVERROR(EAGAIN))
                return ret;
            for (i = 0; i < s->nb_streams; i++)
                if(s->streams[i]->request_probe > 0)
                    s->streams[i]->request_probe = -1;
            continue;
        }

        if ((s->flags & AVFMT_FLAG_DISCARD_CORRUPT) &&
            (pkt->flags & AV_PKT_FLAG_CORRUPT)) {
            av_log(s, AV_LOG_WARNING,
                   "Dropped corrupted packet (stream = %d)\n",
                   pkt->stream_index);
            av_free_packet(pkt);
            continue;
        }

        if(!(s->flags & AVFMT_FLAG_KEEP_SIDE_DATA))
            av_packet_merge_side_data(pkt);

        if(pkt->stream_index >= (unsigned)s->nb_streams){
            av_log(s, AV_LOG_ERROR, "Invalid stream index %d\n", pkt->stream_index);
            continue;
        }

        st= s->streams[pkt->stream_index];

        switch(st->codec->codec_type){
        case AVMEDIA_TYPE_VIDEO:
            if(s->video_codec_id)   st->codec->codec_id= s->video_codec_id;
            break;
        case AVMEDIA_TYPE_AUDIO:
            if(s->audio_codec_id)   st->codec->codec_id= s->audio_codec_id;
            break;
        case AVMEDIA_TYPE_SUBTITLE:
            if(s->subtitle_codec_id)st->codec->codec_id= s->subtitle_codec_id;
            break;
        }

        if(!pktl && st->request_probe <= 0)
            return ret;

        add_to_pktbuf(&s->raw_packet_buffer, pkt, &s->raw_packet_buffer_end);
        s->raw_packet_buffer_remaining_size -= pkt->size;

        if(st->request_probe>0){
            AVProbeData *pd = &st->probe_data;
            int end;
            av_log(s, AV_LOG_DEBUG, "probing stream %d pp:%d\n", st->index, st->probe_packets);
            --st->probe_packets;

            pd->buf = av_realloc(pd->buf, pd->buf_size+pkt->size+AVPROBE_PADDING_SIZE);
            memcpy(pd->buf+pd->buf_size, pkt->data, pkt->size);
            pd->buf_size += pkt->size;
            memset(pd->buf+pd->buf_size, 0, AVPROBE_PADDING_SIZE);

            end=    s->raw_packet_buffer_remaining_size <= 0
                 || st->probe_packets<=0;

            if(end || av_log2(pd->buf_size) != av_log2(pd->buf_size - pkt->size)){
                int score= set_codec_from_probe_data(s, st, pd);
                if(    (st->codec->codec_id != CODEC_ID_NONE && score > AVPROBE_SCORE_MAX/4)
                    || end){
                    pd->buf_size=0;
                    av_freep(&pd->buf);
                    st->request_probe= -1;
                    if(st->codec->codec_id != CODEC_ID_NONE){
                    av_log(s, AV_LOG_DEBUG, "probed stream %d\n", st->index);
                    }else
                        av_log(s, AV_LOG_WARNING, "probed stream %d failed\n", st->index);
                }
            }
        }
    }
}

/**********************************************************/

/**
 * Get the number of samples of an audio frame. Return -1 on error.
 */
static int get_audio_frame_size(AVCodecContext *enc, int size)
{
    int frame_size;

    if(enc->codec_id == CODEC_ID_VORBIS)
        return -1;

    if (enc->frame_size <= 1) {
        int bits_per_sample = av_get_bits_per_sample(enc->codec_id);

        if (bits_per_sample) {
            if (enc->channels == 0)
                return -1;
            frame_size = (size << 3) / (bits_per_sample * enc->channels);
        } else {
            /* used for example by ADPCM codecs */
            if (enc->bit_rate == 0)
                return -1;
            frame_size = ((int64_t)size * 8 * enc->sample_rate) / enc->bit_rate;
        }
    } else {
        frame_size = enc->frame_size;
    }
    return frame_size;
}


/**
 * Return the frame duration in seconds. Return 0 if not available.
 */
static void compute_frame_duration(int *pnum, int *pden, AVStream *st,
                                   AVCodecParserContext *pc, AVPacket *pkt)
{
    int frame_size;

    *pnum = 0;
    *pden = 0;
    switch(st->codec->codec_type) {
    case AVMEDIA_TYPE_VIDEO:
        if(st->time_base.num*1000LL > st->time_base.den){
            *pnum = st->time_base.num;
            *pden = st->time_base.den;
        }else if(st->codec->time_base.num*1000LL > st->codec->time_base.den){
            *pnum = st->codec->time_base.num;
            *pden = st->codec->time_base.den;
            if (pc && pc->repeat_pict) {
                *pnum = (*pnum) * (1 + pc->repeat_pict);
            }
            //If this codec can be interlaced or progressive then we need a parser to compute duration of a packet
            //Thus if we have no parser in such case leave duration undefined.
            if(st->codec->ticks_per_frame>1 && !pc){
                *pnum = *pden = 0;
            }
        }
        break;
    case AVMEDIA_TYPE_AUDIO:
        frame_size = get_audio_frame_size(st->codec, pkt->size);
        if (frame_size <= 0 || st->codec->sample_rate <= 0)
            break;
        *pnum = frame_size;
        *pden = st->codec->sample_rate;
        break;
    default:
        break;
    }
}

static int is_intra_only(AVCodecContext *enc){
    if(enc->codec_type == AVMEDIA_TYPE_AUDIO){
        return 1;
    }else if(enc->codec_type == AVMEDIA_TYPE_VIDEO){
        switch(enc->codec_id){
        case CODEC_ID_MJPEG:
        case CODEC_ID_MJPEGB:
        case CODEC_ID_LJPEG:
        case CODEC_ID_PRORES:
        case CODEC_ID_RAWVIDEO:
        case CODEC_ID_DVVIDEO:
        case CODEC_ID_HUFFYUV:
        case CODEC_ID_FFVHUFF:
        case CODEC_ID_ASV1:
        case CODEC_ID_ASV2:
        case CODEC_ID_VCR1:
        case CODEC_ID_DNXHD:
        case CODEC_ID_JPEG2000:
            return 1;
        default: break;
        }
    }
    return 0;
}

static void update_initial_timestamps(AVFormatContext *s, int stream_index,
                                      int64_t dts, int64_t pts)
{
    AVStream *st= s->streams[stream_index];
    AVPacketList *pktl= s->packet_buffer;

    if(st->first_dts != AV_NOPTS_VALUE || dts == AV_NOPTS_VALUE || st->cur_dts == AV_NOPTS_VALUE)
        return;

    st->first_dts= dts - st->cur_dts;
    st->cur_dts= dts;

    for(; pktl; pktl= pktl->next){
        if(pktl->pkt.stream_index != stream_index)
            continue;
        //FIXME think more about this check
        if(pktl->pkt.pts != AV_NOPTS_VALUE && pktl->pkt.pts == pktl->pkt.dts)
            pktl->pkt.pts += st->first_dts;

        if(pktl->pkt.dts != AV_NOPTS_VALUE)
            pktl->pkt.dts += st->first_dts;

        if(st->start_time == AV_NOPTS_VALUE && pktl->pkt.pts != AV_NOPTS_VALUE)
            st->start_time= pktl->pkt.pts;
    }
    if (st->start_time == AV_NOPTS_VALUE)
        st->start_time = pts;
}

static void update_initial_durations(AVFormatContext *s, AVStream *st, AVPacket *pkt)
{
    AVPacketList *pktl= s->packet_buffer;
    int64_t cur_dts= 0;

    if(st->first_dts != AV_NOPTS_VALUE){
        cur_dts= st->first_dts;
        for(; pktl; pktl= pktl->next){
            if(pktl->pkt.stream_index == pkt->stream_index){
                if(pktl->pkt.pts != pktl->pkt.dts || pktl->pkt.dts != AV_NOPTS_VALUE || pktl->pkt.duration)
                    break;
                cur_dts -= pkt->duration;
            }
        }
        pktl= s->packet_buffer;
        st->first_dts = cur_dts;
    }else if(st->cur_dts)
        return;

    for(; pktl; pktl= pktl->next){
        if(pktl->pkt.stream_index != pkt->stream_index)
            continue;
        if(pktl->pkt.pts == pktl->pkt.dts && pktl->pkt.dts == AV_NOPTS_VALUE
           && !pktl->pkt.duration){
            pktl->pkt.dts= cur_dts;
            if(!st->codec->has_b_frames)
                pktl->pkt.pts= cur_dts;
            cur_dts += pkt->duration;
            pktl->pkt.duration= pkt->duration;
        }else
            break;
    }
    if(st->first_dts == AV_NOPTS_VALUE)
        st->cur_dts= cur_dts;
}

static void compute_pkt_fields(AVFormatContext *s, AVStream *st,
                               AVCodecParserContext *pc, AVPacket *pkt)
{
    int num, den, presentation_delayed, delay, i;
    int64_t offset;

    if (s->flags & AVFMT_FLAG_NOFILLIN)
        return;

    if((s->flags & AVFMT_FLAG_IGNDTS) && pkt->pts != AV_NOPTS_VALUE)
        pkt->dts= AV_NOPTS_VALUE;

    if (st->codec->codec_id != CODEC_ID_H264 && pc && pc->pict_type == AV_PICTURE_TYPE_B)
        //FIXME Set low_delay = 0 when has_b_frames = 1
        st->codec->has_b_frames = 1;

    /* do we have a video B-frame ? */
    delay= st->codec->has_b_frames;
    presentation_delayed = 0;

    // ignore delay caused by frame threading so that the mpeg2-without-dts
    // warning will not trigger
    if (delay && st->codec->active_thread_type&FF_THREAD_FRAME)
        delay -= st->codec->thread_count-1;

    /* XXX: need has_b_frame, but cannot get it if the codec is
        not initialized */
    if (delay &&
        pc && pc->pict_type != AV_PICTURE_TYPE_B)
        presentation_delayed = 1;

    if(pkt->pts != AV_NOPTS_VALUE && pkt->dts != AV_NOPTS_VALUE && pkt->dts - (1LL<<(st->pts_wrap_bits-1)) > pkt->pts && st->pts_wrap_bits<63){
        pkt->dts -= 1LL<<st->pts_wrap_bits;
    }

    // some mpeg2 in mpeg-ps lack dts (issue171 / input_file.mpg)
    // we take the conservative approach and discard both
    // Note, if this is misbehaving for a H.264 file then possibly presentation_delayed is not set correctly.
    if(delay==1 && pkt->dts == pkt->pts && pkt->dts != AV_NOPTS_VALUE && presentation_delayed){
        av_log(s, AV_LOG_DEBUG, "invalid dts/pts combination %"PRIi64"\n", pkt->dts);
        pkt->dts= pkt->pts= AV_NOPTS_VALUE;
    }

    if (pkt->duration == 0) {
        compute_frame_duration(&num, &den, st, pc, pkt);
        if (den && num) {
            pkt->duration = av_rescale_rnd(1, num * (int64_t)st->time_base.den, den * (int64_t)st->time_base.num, AV_ROUND_DOWN);

            if(pkt->duration != 0 && s->packet_buffer)
                update_initial_durations(s, st, pkt);
        }
    }

    /* correct timestamps with byte offset if demuxers only have timestamps
       on packet boundaries */
    if(pc && st->need_parsing == AVSTREAM_PARSE_TIMESTAMPS && pkt->size){
        /* this will estimate bitrate based on this frame's duration and size */
        offset = av_rescale(pc->offset, pkt->duration, pkt->size);
        if(pkt->pts != AV_NOPTS_VALUE)
            pkt->pts += offset;
        if(pkt->dts != AV_NOPTS_VALUE)
            pkt->dts += offset;
    }

    if (pc && pc->dts_sync_point >= 0) {
        // we have synchronization info from the parser
        int64_t den = st->codec->time_base.den * (int64_t) st->time_base.num;
        if (den > 0) {
            int64_t num = st->codec->time_base.num * (int64_t) st->time_base.den;
            if (pkt->dts != AV_NOPTS_VALUE) {
                // got DTS from the stream, update reference timestamp
                st->reference_dts = pkt->dts - pc->dts_ref_dts_delta * num / den;
                pkt->pts = pkt->dts + pc->pts_dts_delta * num / den;
            } else if (st->reference_dts != AV_NOPTS_VALUE) {
                // compute DTS based on reference timestamp
                pkt->dts = st->reference_dts + pc->dts_ref_dts_delta * num / den;
                pkt->pts = pkt->dts + pc->pts_dts_delta * num / den;
            }
            if (pc->dts_sync_point > 0)
                st->reference_dts = pkt->dts; // new reference
        }
    }

    /* This may be redundant, but it should not hurt. */
    if(pkt->dts != AV_NOPTS_VALUE && pkt->pts != AV_NOPTS_VALUE && pkt->pts > pkt->dts)
        presentation_delayed = 1;

//    av_log(NULL, AV_LOG_DEBUG, "IN delayed:%d pts:%"PRId64", dts:%"PRId64" cur_dts:%"PRId64" st:%d pc:%p\n", presentation_delayed, pkt->pts, pkt->dts, st->cur_dts, pkt->stream_index, pc);
    /* interpolate PTS and DTS if they are not present */
    //We skip H264 currently because delay and has_b_frames are not reliably set
    if((delay==0 || (delay==1 && pc)) && st->codec->codec_id != CODEC_ID_H264){
        if (presentation_delayed) {
            /* DTS = decompression timestamp */
            /* PTS = presentation timestamp */
            if (pkt->dts == AV_NOPTS_VALUE)
                pkt->dts = st->last_IP_pts;
            update_initial_timestamps(s, pkt->stream_index, pkt->dts, pkt->pts);
            if (pkt->dts == AV_NOPTS_VALUE)
                pkt->dts = st->cur_dts;

            /* this is tricky: the dts must be incremented by the duration
            of the frame we are displaying, i.e. the last I- or P-frame */
            if (st->last_IP_duration == 0)
                st->last_IP_duration = pkt->duration;
            if(pkt->dts != AV_NOPTS_VALUE)
                st->cur_dts = pkt->dts + st->last_IP_duration;
            st->last_IP_duration  = pkt->duration;
            st->last_IP_pts= pkt->pts;
            /* cannot compute PTS if not present (we can compute it only
            by knowing the future */
        } else if(pkt->pts != AV_NOPTS_VALUE || pkt->dts != AV_NOPTS_VALUE || pkt->duration){
            if(pkt->pts != AV_NOPTS_VALUE && pkt->duration){
                int64_t old_diff= FFABS(st->cur_dts - pkt->duration - pkt->pts);
                int64_t new_diff= FFABS(st->cur_dts - pkt->pts);
                if(old_diff < new_diff && old_diff < (pkt->duration>>3)){
                    pkt->pts += pkt->duration;
    //                av_log(NULL, AV_LOG_DEBUG, "id:%d old:%"PRId64" new:%"PRId64" dur:%d cur:%"PRId64" size:%d\n", pkt->stream_index, old_diff, new_diff, pkt->duration, st->cur_dts, pkt->size);
                }
            }

            /* presentation is not delayed : PTS and DTS are the same */
            if(pkt->pts == AV_NOPTS_VALUE)
                pkt->pts = pkt->dts;
            update_initial_timestamps(s, pkt->stream_index, pkt->pts, pkt->pts);
            if(pkt->pts == AV_NOPTS_VALUE)
                pkt->pts = st->cur_dts;
            pkt->dts = pkt->pts;
            if(pkt->pts != AV_NOPTS_VALUE)
                st->cur_dts = pkt->pts + pkt->duration;
        }
    }

    if(pkt->pts != AV_NOPTS_VALUE && delay <= MAX_REORDER_DELAY){
        st->pts_buffer[0]= pkt->pts;
        for(i=0; i<delay && st->pts_buffer[i] > st->pts_buffer[i+1]; i++)
            FFSWAP(int64_t, st->pts_buffer[i], st->pts_buffer[i+1]);
        if(pkt->dts == AV_NOPTS_VALUE)
            pkt->dts= st->pts_buffer[0];
        if(st->codec->codec_id == CODEC_ID_H264){ //we skiped it above so we try here
            update_initial_timestamps(s, pkt->stream_index, pkt->dts, pkt->pts); // this should happen on the first packet
        }
        if(pkt->dts > st->cur_dts)
            st->cur_dts = pkt->dts;
    }

//    av_log(NULL, AV_LOG_ERROR, "OUTdelayed:%d/%d pts:%"PRId64", dts:%"PRId64" cur_dts:%"PRId64"\n", presentation_delayed, delay, pkt->pts, pkt->dts, st->cur_dts);

    /* update flags */
    if(is_intra_only(st->codec))
        pkt->flags |= AV_PKT_FLAG_KEY;
    else if (pc) {
        pkt->flags = 0;
        /* keyframe computation */
        if (pc->key_frame == 1)
            pkt->flags |= AV_PKT_FLAG_KEY;
        else if (pc->key_frame == -1 && pc->pict_type == AV_PICTURE_TYPE_I)
            pkt->flags |= AV_PKT_FLAG_KEY;
    }
    if (pc)
        pkt->convergence_duration = pc->convergence_duration;
}


static int read_frame_internal(AVFormatContext *s, AVPacket *pkt)
{
    AVStream *st;
    int len, ret, i;

    av_init_packet(pkt);

    for(;;) {
        /* select current input stream component */
        st = s->cur_st;
        if (st) {
            if (!st->need_parsing || !st->parser) {
                /* no parsing needed: we just output the packet as is */
                /* raw data support */
                *pkt = st->cur_pkt;
                st->cur_pkt.data= NULL;
                st->cur_pkt.side_data_elems = 0;
                st->cur_pkt.side_data = NULL;
                compute_pkt_fields(s, st, NULL, pkt);
                s->cur_st = NULL;
                if ((s->iformat->flags & AVFMT_GENERIC_INDEX) &&
                    (pkt->flags & AV_PKT_FLAG_KEY) && pkt->dts != AV_NOPTS_VALUE) {
                    ff_reduce_index(s, st->index);
                    av_add_index_entry(st, pkt->pos, pkt->dts, 0, 0, AVINDEX_KEYFRAME);
                }
                break;
            } else if (st->cur_len > 0 && st->discard < AVDISCARD_ALL) {
                len = av_parser_parse2(st->parser, st->codec, &pkt->data, &pkt->size,
                                       st->cur_ptr, st->cur_len,
                                       st->cur_pkt.pts, st->cur_pkt.dts,
                                       st->cur_pkt.pos);
                st->cur_pkt.pts = AV_NOPTS_VALUE;
                st->cur_pkt.dts = AV_NOPTS_VALUE;
                /* increment read pointer */
                st->cur_ptr += len;
                st->cur_len -= len;

                /* return packet if any */
                if (pkt->size) {
                got_packet:
                    pkt->duration = 0;
                    pkt->stream_index = st->index;
                    pkt->pts = st->parser->pts;
                    pkt->dts = st->parser->dts;
                    pkt->pos = st->parser->pos;
                    if(pkt->data == st->cur_pkt.data && pkt->size == st->cur_pkt.size){
                        s->cur_st = NULL;
                        pkt->destruct= st->cur_pkt.destruct;
                        st->cur_pkt.destruct= NULL;
                        st->cur_pkt.data    = NULL;
                        assert(st->cur_len == 0);
                    }else{
                        pkt->destruct = NULL;
                    }
                    compute_pkt_fields(s, st, st->parser, pkt);

                    if((s->iformat->flags & AVFMT_GENERIC_INDEX) && pkt->flags & AV_PKT_FLAG_KEY){
                        int64_t pos= (st->parser->flags & PARSER_FLAG_COMPLETE_FRAMES) ? pkt->pos : st->parser->frame_offset;
                        ff_reduce_index(s, st->index);
                        av_add_index_entry(st, pos, pkt->dts,
                                           0, 0, AVINDEX_KEYFRAME);
                    }

                    break;
                }
            } else {
                /* free packet */
                av_free_packet(&st->cur_pkt);
                s->cur_st = NULL;
            }
        } else {
            AVPacket cur_pkt;
            /* read next packet */
            ret = av_read_packet(s, &cur_pkt);
            if (ret < 0) {
                if (ret == AVERROR(EAGAIN))
                    return ret;
                /* return the last frames, if any */
                for(i = 0; i < s->nb_streams; i++) {
                    st = s->streams[i];
                    if (st->parser && st->need_parsing) {
                        av_parser_parse2(st->parser, st->codec,
                                        &pkt->data, &pkt->size,
                                        NULL, 0,
                                        AV_NOPTS_VALUE, AV_NOPTS_VALUE,
                                        AV_NOPTS_VALUE);
                        if (pkt->size)
                            goto got_packet;
                    }
                }
                /* no more packets: really terminate parsing */
                return ret;
            }
            st = s->streams[cur_pkt.stream_index];
            st->cur_pkt= cur_pkt;

            if(st->cur_pkt.pts != AV_NOPTS_VALUE &&
               st->cur_pkt.dts != AV_NOPTS_VALUE &&
               st->cur_pkt.pts < st->cur_pkt.dts){
                av_log(s, AV_LOG_WARNING, "Invalid timestamps stream=%d, pts=%"PRId64", dts=%"PRId64", size=%d\n",
                    st->cur_pkt.stream_index,
                    st->cur_pkt.pts,
                    st->cur_pkt.dts,
                    st->cur_pkt.size);
//                av_free_packet(&st->cur_pkt);
//                return -1;
            }

            if(s->debug & FF_FDEBUG_TS)
                av_log(s, AV_LOG_DEBUG, "av_read_packet stream=%d, pts=%"PRId64", dts=%"PRId64", size=%d, duration=%d, flags=%d\n",
                    st->cur_pkt.stream_index,
                    st->cur_pkt.pts,
                    st->cur_pkt.dts,
                    st->cur_pkt.size,
                    st->cur_pkt.duration,
                    st->cur_pkt.flags);

            s->cur_st = st;
            st->cur_ptr = st->cur_pkt.data;
            st->cur_len = st->cur_pkt.size;
            if (st->need_parsing && !st->parser && !(s->flags & AVFMT_FLAG_NOPARSE)) {
                st->parser = av_parser_init(st->codec->codec_id);
                if (!st->parser) {
                    av_log(s, AV_LOG_WARNING, "parser not found for codec "
                           "%s, packets or times may be invalid.\n",
                           avcodec_get_name(st->codec->codec_id));
                    /* no parser available: just output the raw packets */
                    st->need_parsing = AVSTREAM_PARSE_NONE;
                }else if(st->need_parsing == AVSTREAM_PARSE_HEADERS){
                    st->parser->flags |= PARSER_FLAG_COMPLETE_FRAMES;
                }else if(st->need_parsing == AVSTREAM_PARSE_FULL_ONCE){
                    st->parser->flags |= PARSER_FLAG_ONCE;
                }
            }
        }
    }
    if(s->debug & FF_FDEBUG_TS)
        av_log(s, AV_LOG_DEBUG, "read_frame_internal stream=%d, pts=%"PRId64", dts=%"PRId64", size=%d, duration=%d, flags=%d\n",
            pkt->stream_index,
            pkt->pts,
            pkt->dts,
            pkt->size,
            pkt->duration,
            pkt->flags);

    return 0;
}

int av_read_frame(AVFormatContext *s, AVPacket *pkt)
{
    AVPacketList *pktl;
    int eof=0;
    const int genpts= s->flags & AVFMT_FLAG_GENPTS;

    for(;;){
        pktl = s->packet_buffer;
        if (pktl) {
            AVPacket *next_pkt= &pktl->pkt;

            if(genpts && next_pkt->dts != AV_NOPTS_VALUE){
                int wrap_bits = s->streams[next_pkt->stream_index]->pts_wrap_bits;
                while(pktl && next_pkt->pts == AV_NOPTS_VALUE){
                    if(   pktl->pkt.stream_index == next_pkt->stream_index
                       && (0 > av_compare_mod(next_pkt->dts, pktl->pkt.dts, 2LL << (wrap_bits - 1)))
                       && av_compare_mod(pktl->pkt.pts, pktl->pkt.dts, 2LL << (wrap_bits - 1))) { //not b frame
                        next_pkt->pts= pktl->pkt.dts;
                    }
                    pktl= pktl->next;
                }
                pktl = s->packet_buffer;
            }

            if(   next_pkt->pts != AV_NOPTS_VALUE
               || next_pkt->dts == AV_NOPTS_VALUE
               || !genpts || eof){
                /* read packet from packet buffer, if there is data */
                *pkt = *next_pkt;
                s->packet_buffer = pktl->next;
                av_free(pktl);
                return 0;
            }
        }
        if(genpts){
            int ret= read_frame_internal(s, pkt);
            if(ret<0){
                if(pktl && ret != AVERROR(EAGAIN)){
                    eof=1;
                    continue;
                }else
                    return ret;
            }

            if(av_dup_packet(add_to_pktbuf(&s->packet_buffer, pkt,
                                           &s->packet_buffer_end)) < 0)
                return AVERROR(ENOMEM);
        }else{
            assert(!s->packet_buffer);
            return read_frame_internal(s, pkt);
        }
    }
}

/* XXX: suppress the packet queue */
static void flush_packet_queue(AVFormatContext *s)
{
    AVPacketList *pktl;

    for(;;) {
        pktl = s->packet_buffer;
        if (!pktl)
            break;
        s->packet_buffer = pktl->next;
        av_free_packet(&pktl->pkt);
        av_free(pktl);
    }
    while(s->raw_packet_buffer){
        pktl = s->raw_packet_buffer;
        s->raw_packet_buffer = pktl->next;
        av_free_packet(&pktl->pkt);
        av_free(pktl);
    }
    s->packet_buffer_end=
    s->raw_packet_buffer_end= NULL;
    s->raw_packet_buffer_remaining_size = RAW_PACKET_BUFFER_SIZE;
}

/*******************************************************/
/* seek support */

int av_find_default_stream_index(AVFormatContext *s)
{
    int first_audio_index = -1;
    int i;
    AVStream *st;

    if (s->nb_streams <= 0)
        return -1;
    for(i = 0; i < s->nb_streams; i++) {
        st = s->streams[i];
        if (st->codec->codec_type == AVMEDIA_TYPE_VIDEO) {
            return i;
        }
        if (first_audio_index < 0 && st->codec->codec_type == AVMEDIA_TYPE_AUDIO)
            first_audio_index = i;
    }
    return first_audio_index >= 0 ? first_audio_index : 0;
}

/**
 * Flush the frame reader.
 */
void ff_read_frame_flush(AVFormatContext *s)
{
    AVStream *st;
    int i, j;

    flush_packet_queue(s);

    s->cur_st = NULL;

    /* for each stream, reset read state */
    for(i = 0; i < s->nb_streams; i++) {
        st = s->streams[i];

        if (st->parser) {
            av_parser_close(st->parser);
            st->parser = NULL;
            av_free_packet(&st->cur_pkt);
        }
        st->last_IP_pts = AV_NOPTS_VALUE;
        st->cur_dts = AV_NOPTS_VALUE; /* we set the current DTS to an unspecified origin */
        st->reference_dts = AV_NOPTS_VALUE;
        /* fail safe */
        st->cur_ptr = NULL;
        st->cur_len = 0;

        st->probe_packets = MAX_PROBE_PACKETS;

        for(j=0; j<MAX_REORDER_DELAY+1; j++)
            st->pts_buffer[j]= AV_NOPTS_VALUE;
    }
}

#if FF_API_SEEK_PUBLIC
void av_update_cur_dts(AVFormatContext *s, AVStream *ref_st, int64_t timestamp)
{
    return ff_update_cur_dts(s, ref_st, timestamp);
}
#endif

void ff_update_cur_dts(AVFormatContext *s, AVStream *ref_st, int64_t timestamp)
{
    int i;

    for(i = 0; i < s->nb_streams; i++) {
        AVStream *st = s->streams[i];

        st->cur_dts = av_rescale(timestamp,
                                 st->time_base.den * (int64_t)ref_st->time_base.num,
                                 st->time_base.num * (int64_t)ref_st->time_base.den);
    }
}

void ff_reduce_index(AVFormatContext *s, int stream_index)
{
    AVStream *st= s->streams[stream_index];
    unsigned int max_entries= s->max_index_size / sizeof(AVIndexEntry);

    if((unsigned)st->nb_index_entries >= max_entries){
        int i;
        for(i=0; 2*i<st->nb_index_entries; i++)
            st->index_entries[i]= st->index_entries[2*i];
        st->nb_index_entries= i;
    }
}

int ff_add_index_entry(AVIndexEntry **index_entries,
                       int *nb_index_entries,
                       unsigned int *index_entries_allocated_size,
                       int64_t pos, int64_t timestamp, int size, int distance, int flags)
{
    AVIndexEntry *entries, *ie;
    int index;

    if((unsigned)*nb_index_entries + 1 >= UINT_MAX / sizeof(AVIndexEntry))
        return -1;

    entries = av_fast_realloc(*index_entries,
                              index_entries_allocated_size,
                              (*nb_index_entries + 1) *
                              sizeof(AVIndexEntry));
    if(!entries)
        return -1;

    *index_entries= entries;

    index= ff_index_search_timestamp(*index_entries, *nb_index_entries, timestamp, AVSEEK_FLAG_ANY);

    if(index<0){
        index= (*nb_index_entries)++;
        ie= &entries[index];
        assert(index==0 || ie[-1].timestamp < timestamp);
    }else{
        ie= &entries[index];
        if(ie->timestamp != timestamp){
            if(ie->timestamp <= timestamp)
                return -1;
            memmove(entries + index + 1, entries + index, sizeof(AVIndexEntry)*(*nb_index_entries - index));
            (*nb_index_entries)++;
        }else if(ie->pos == pos && distance < ie->min_distance) //do not reduce the distance
            distance= ie->min_distance;
    }

    ie->pos = pos;
    ie->timestamp = timestamp;
    ie->min_distance= distance;
    ie->size= size;
    ie->flags = flags;

    return index;
}

int av_add_index_entry(AVStream *st,
                       int64_t pos, int64_t timestamp, int size, int distance, int flags)
{
    return ff_add_index_entry(&st->index_entries, &st->nb_index_entries,
                              &st->index_entries_allocated_size, pos,
                              timestamp, size, distance, flags);
}

int ff_index_search_timestamp(const AVIndexEntry *entries, int nb_entries,
                              int64_t wanted_timestamp, int flags)
{
    int a, b, m;
    int64_t timestamp;

    a = - 1;
    b = nb_entries;

    //optimize appending index entries at the end
    if(b && entries[b-1].timestamp < wanted_timestamp)
        a= b-1;

    while (b - a > 1) {
        m = (a + b) >> 1;
        timestamp = entries[m].timestamp;
        if(timestamp >= wanted_timestamp)
            b = m;
        if(timestamp <= wanted_timestamp)
            a = m;
    }
    m= (flags & AVSEEK_FLAG_BACKWARD) ? a : b;

    if(!(flags & AVSEEK_FLAG_ANY)){
        while(m>=0 && m<nb_entries && !(entries[m].flags & AVINDEX_KEYFRAME)){
            m += (flags & AVSEEK_FLAG_BACKWARD) ? -1 : 1;
        }
    }

    if(m == nb_entries)
        return -1;
    return  m;
}

int av_index_search_timestamp(AVStream *st, int64_t wanted_timestamp,
                              int flags)
{
    return ff_index_search_timestamp(st->index_entries, st->nb_index_entries,
                                     wanted_timestamp, flags);
}

#if FF_API_SEEK_PUBLIC
int av_seek_frame_binary(AVFormatContext *s, int stream_index, int64_t target_ts, int flags){
    return ff_seek_frame_binary(s, stream_index, target_ts, flags);
}
#endif

int ff_seek_frame_binary(AVFormatContext *s, int stream_index, int64_t target_ts, int flags)
{
    AVInputFormat *avif= s->iformat;
    int64_t av_uninit(pos_min), av_uninit(pos_max), pos, pos_limit;
    int64_t ts_min, ts_max, ts;
    int index;
    int64_t ret;
    AVStream *st;

    if (stream_index < 0)
        return -1;

    av_dlog(s, "read_seek: %d %"PRId64"\n", stream_index, target_ts);

    ts_max=
    ts_min= AV_NOPTS_VALUE;
    pos_limit= -1; //gcc falsely says it may be uninitialized

    st= s->streams[stream_index];
    if(st->index_entries){
        AVIndexEntry *e;

        index= av_index_search_timestamp(st, target_ts, flags | AVSEEK_FLAG_BACKWARD); //FIXME whole func must be checked for non-keyframe entries in index case, especially read_timestamp()
        index= FFMAX(index, 0);
        e= &st->index_entries[index];

        if(e->timestamp <= target_ts || e->pos == e->min_distance){
            pos_min= e->pos;
            ts_min= e->timestamp;
            av_dlog(s, "using cached pos_min=0x%"PRIx64" dts_min=%"PRId64"\n",
                    pos_min,ts_min);
        }else{
            assert(index==0);
        }

        index= av_index_search_timestamp(st, target_ts, flags & ~AVSEEK_FLAG_BACKWARD);
        assert(index < st->nb_index_entries);
        if(index >= 0){
            e= &st->index_entries[index];
            assert(e->timestamp >= target_ts);
            pos_max= e->pos;
            ts_max= e->timestamp;
            pos_limit= pos_max - e->min_distance;
            av_dlog(s, "using cached pos_max=0x%"PRIx64" pos_limit=0x%"PRIx64" dts_max=%"PRId64"\n",
                    pos_max,pos_limit, ts_max);
        }
    }

    pos= ff_gen_search(s, stream_index, target_ts, pos_min, pos_max, pos_limit, ts_min, ts_max, flags, &ts, avif->read_timestamp);
    if(pos<0)
        return -1;

    /* do the seek */
    if ((ret = avio_seek(s->pb, pos, SEEK_SET)) < 0)
        return ret;

<<<<<<< HEAD
    ff_read_frame_flush(s);
    av_update_cur_dts(s, st, ts);
=======
    ff_update_cur_dts(s, st, ts);
>>>>>>> 61856d06

    return 0;
}

#if FF_API_SEEK_PUBLIC
int64_t av_gen_search(AVFormatContext *s, int stream_index, int64_t target_ts,
                      int64_t pos_min, int64_t pos_max, int64_t pos_limit,
                      int64_t ts_min, int64_t ts_max, int flags, int64_t *ts_ret,
                      int64_t (*read_timestamp)(struct AVFormatContext *, int , int64_t *, int64_t ))
{
    return ff_gen_search(s, stream_index, target_ts, pos_min, pos_max,
                         pos_limit, ts_min, ts_max, flags, ts_ret,
                         read_timestamp);
}
#endif

int64_t ff_gen_search(AVFormatContext *s, int stream_index, int64_t target_ts,
                      int64_t pos_min, int64_t pos_max, int64_t pos_limit,
                      int64_t ts_min, int64_t ts_max, int flags, int64_t *ts_ret,
                      int64_t (*read_timestamp)(struct AVFormatContext *, int , int64_t *, int64_t ))
{
    int64_t pos, ts;
    int64_t start_pos, filesize;
    int no_change;

    av_dlog(s, "gen_seek: %d %"PRId64"\n", stream_index, target_ts);

    if(ts_min == AV_NOPTS_VALUE){
        pos_min = s->data_offset;
        ts_min = read_timestamp(s, stream_index, &pos_min, INT64_MAX);
        if (ts_min == AV_NOPTS_VALUE)
            return -1;
    }

    if(ts_min >= target_ts){
        *ts_ret= ts_min;
        return pos_min;
    }

    if(ts_max == AV_NOPTS_VALUE){
        int step= 1024;
        filesize = avio_size(s->pb);
        pos_max = filesize - 1;
        do{
            pos_max -= step;
            ts_max = read_timestamp(s, stream_index, &pos_max, pos_max + step);
            step += step;
        }while(ts_max == AV_NOPTS_VALUE && pos_max >= step);
        if (ts_max == AV_NOPTS_VALUE)
            return -1;

        for(;;){
            int64_t tmp_pos= pos_max + 1;
            int64_t tmp_ts= read_timestamp(s, stream_index, &tmp_pos, INT64_MAX);
            if(tmp_ts == AV_NOPTS_VALUE)
                break;
            ts_max= tmp_ts;
            pos_max= tmp_pos;
            if(tmp_pos >= filesize)
                break;
        }
        pos_limit= pos_max;
    }

    if(ts_max <= target_ts){
        *ts_ret= ts_max;
        return pos_max;
    }

    if(ts_min > ts_max){
        return -1;
    }else if(ts_min == ts_max){
        pos_limit= pos_min;
    }

    no_change=0;
    while (pos_min < pos_limit) {
        av_dlog(s, "pos_min=0x%"PRIx64" pos_max=0x%"PRIx64" dts_min=%"PRId64" dts_max=%"PRId64"\n",
                pos_min, pos_max, ts_min, ts_max);
        assert(pos_limit <= pos_max);

        if(no_change==0){
            int64_t approximate_keyframe_distance= pos_max - pos_limit;
            // interpolate position (better than dichotomy)
            pos = av_rescale(target_ts - ts_min, pos_max - pos_min, ts_max - ts_min)
                + pos_min - approximate_keyframe_distance;
        }else if(no_change==1){
            // bisection, if interpolation failed to change min or max pos last time
            pos = (pos_min + pos_limit)>>1;
        }else{
            /* linear search if bisection failed, can only happen if there
               are very few or no keyframes between min/max */
            pos=pos_min;
        }
        if(pos <= pos_min)
            pos= pos_min + 1;
        else if(pos > pos_limit)
            pos= pos_limit;
        start_pos= pos;

        ts = read_timestamp(s, stream_index, &pos, INT64_MAX); //may pass pos_limit instead of -1
        if(pos == pos_max)
            no_change++;
        else
            no_change=0;
        av_dlog(s, "%"PRId64" %"PRId64" %"PRId64" / %"PRId64" %"PRId64" %"PRId64" target:%"PRId64" limit:%"PRId64" start:%"PRId64" noc:%d\n",
                pos_min, pos, pos_max, ts_min, ts, ts_max, target_ts,
                pos_limit, start_pos, no_change);
        if(ts == AV_NOPTS_VALUE){
            av_log(s, AV_LOG_ERROR, "read_timestamp() failed in the middle\n");
            return -1;
        }
        assert(ts != AV_NOPTS_VALUE);
        if (target_ts <= ts) {
            pos_limit = start_pos - 1;
            pos_max = pos;
            ts_max = ts;
        }
        if (target_ts >= ts) {
            pos_min = pos;
            ts_min = ts;
        }
    }

    pos = (flags & AVSEEK_FLAG_BACKWARD) ? pos_min : pos_max;
    ts  = (flags & AVSEEK_FLAG_BACKWARD) ?  ts_min :  ts_max;
#if 0
    pos_min = pos;
    ts_min = read_timestamp(s, stream_index, &pos_min, INT64_MAX);
    pos_min++;
    ts_max = read_timestamp(s, stream_index, &pos_min, INT64_MAX);
    av_dlog(s, "pos=0x%"PRIx64" %"PRId64"<=%"PRId64"<=%"PRId64"\n",
            pos, ts_min, target_ts, ts_max);
#endif
    *ts_ret= ts;
    return pos;
}

static int seek_frame_byte(AVFormatContext *s, int stream_index, int64_t pos, int flags){
    int64_t pos_min, pos_max;
#if 0
    AVStream *st;

    if (stream_index < 0)
        return -1;

    st= s->streams[stream_index];
#endif

    pos_min = s->data_offset;
    pos_max = avio_size(s->pb) - 1;

    if     (pos < pos_min) pos= pos_min;
    else if(pos > pos_max) pos= pos_max;

    avio_seek(s->pb, pos, SEEK_SET);

#if 0
    av_update_cur_dts(s, st, ts);
#endif
    return 0;
}

static int seek_frame_generic(AVFormatContext *s,
                                 int stream_index, int64_t timestamp, int flags)
{
    int index;
    int64_t ret;
    AVStream *st;
    AVIndexEntry *ie;

    st = s->streams[stream_index];

    index = av_index_search_timestamp(st, timestamp, flags);

    if(index < 0 && st->nb_index_entries && timestamp < st->index_entries[0].timestamp)
        return -1;

    if(index < 0 || index==st->nb_index_entries-1){
        AVPacket pkt;
        int nonkey=0;

        if(st->nb_index_entries){
            assert(st->index_entries);
            ie= &st->index_entries[st->nb_index_entries-1];
            if ((ret = avio_seek(s->pb, ie->pos, SEEK_SET)) < 0)
                return ret;
            ff_update_cur_dts(s, st, ie->timestamp);
        }else{
            if ((ret = avio_seek(s->pb, s->data_offset, SEEK_SET)) < 0)
                return ret;
        }
        for (;;) {
            int read_status;
            do{
                read_status = av_read_frame(s, &pkt);
            } while (read_status == AVERROR(EAGAIN));
            if (read_status < 0)
                break;
            av_free_packet(&pkt);
            if(stream_index == pkt.stream_index && pkt.dts > timestamp){
                if(pkt.flags & AV_PKT_FLAG_KEY)
                    break;
                if(nonkey++ > 1000){
                    av_log(s, AV_LOG_ERROR,"seek_frame_generic failed as this stream seems to contain no keyframes after the target timestamp, %d non keyframes found\n", nonkey);
                    break;
                }
            }
        }
        index = av_index_search_timestamp(st, timestamp, flags);
    }
    if (index < 0)
        return -1;

    ff_read_frame_flush(s);
    AV_NOWARN_DEPRECATED(
    if (s->iformat->read_seek){
        if(s->iformat->read_seek(s, stream_index, timestamp, flags) >= 0)
            return 0;
    }
    )
    ie = &st->index_entries[index];
    if ((ret = avio_seek(s->pb, ie->pos, SEEK_SET)) < 0)
        return ret;
    ff_update_cur_dts(s, st, ie->timestamp);

    return 0;
}

int av_seek_frame(AVFormatContext *s, int stream_index, int64_t timestamp, int flags)
{
    int ret;
    AVStream *st;

    if (flags & AVSEEK_FLAG_BYTE) {
        if (s->iformat->flags & AVFMT_NO_BYTE_SEEK)
            return -1;
        ff_read_frame_flush(s);
        return seek_frame_byte(s, stream_index, timestamp, flags);
    }

    if(stream_index < 0){
        stream_index= av_find_default_stream_index(s);
        if(stream_index < 0)
            return -1;

        st= s->streams[stream_index];
        /* timestamp for default must be expressed in AV_TIME_BASE units */
        timestamp = av_rescale(timestamp, st->time_base.den, AV_TIME_BASE * (int64_t)st->time_base.num);
    }

    /* first, we try the format specific seek */
    AV_NOWARN_DEPRECATED(
    if (s->iformat->read_seek) {
        ff_read_frame_flush(s);
        ret = s->iformat->read_seek(s, stream_index, timestamp, flags);
    } else
        ret = -1;
    )
    if (ret >= 0) {
        return 0;
    }

    if (s->iformat->read_timestamp && !(s->iformat->flags & AVFMT_NOBINSEARCH)) {
        ff_read_frame_flush(s);
        return ff_seek_frame_binary(s, stream_index, timestamp, flags);
    } else if (!(s->iformat->flags & AVFMT_NOGENSEARCH)) {
        ff_read_frame_flush(s);
        return seek_frame_generic(s, stream_index, timestamp, flags);
    }
    else
        return -1;
}

int avformat_seek_file(AVFormatContext *s, int stream_index, int64_t min_ts, int64_t ts, int64_t max_ts, int flags)
{
    if(min_ts > ts || max_ts < ts)
        return -1;

    if (s->iformat->read_seek2) {
        ff_read_frame_flush(s);
        return s->iformat->read_seek2(s, stream_index, min_ts, ts, max_ts, flags);
    }

    if(s->iformat->read_timestamp){
        //try to seek via read_timestamp()
    }

    //Fallback to old API if new is not implemented but old is
    //Note the old has somewat different sematics
    AV_NOWARN_DEPRECATED(
    if(s->iformat->read_seek || 1)
        return av_seek_frame(s, stream_index, ts, flags | (ts - min_ts > (uint64_t)(max_ts - ts) ? AVSEEK_FLAG_BACKWARD : 0));
    )

    // try some generic seek like seek_frame_generic() but with new ts semantics
}

/*******************************************************/

/**
 * Return TRUE if the stream has accurate duration in any stream.
 *
 * @return TRUE if the stream has accurate duration for at least one component.
 */
static int has_duration(AVFormatContext *ic)
{
    int i;
    AVStream *st;
    if(ic->duration != AV_NOPTS_VALUE)
        return 1;

    for(i = 0;i < ic->nb_streams; i++) {
        st = ic->streams[i];
        if (st->duration != AV_NOPTS_VALUE)
            return 1;
    }
    return 0;
}

/**
 * Estimate the stream timings from the one of each components.
 *
 * Also computes the global bitrate if possible.
 */
static void update_stream_timings(AVFormatContext *ic)
{
    int64_t start_time, start_time1, start_time_text, end_time, end_time1;
    int64_t duration, duration1, filesize;
    int i;
    AVStream *st;

    start_time = INT64_MAX;
    start_time_text = INT64_MAX;
    end_time = INT64_MIN;
    duration = INT64_MIN;
    for(i = 0;i < ic->nb_streams; i++) {
        st = ic->streams[i];
        if (st->start_time != AV_NOPTS_VALUE && st->time_base.den) {
            start_time1= av_rescale_q(st->start_time, st->time_base, AV_TIME_BASE_Q);
            if (st->codec->codec_type == AVMEDIA_TYPE_SUBTITLE) {
                if (start_time1 < start_time_text)
                    start_time_text = start_time1;
            } else
            start_time = FFMIN(start_time, start_time1);
            if (st->duration != AV_NOPTS_VALUE) {
                end_time1 = start_time1
                          + av_rescale_q(st->duration, st->time_base, AV_TIME_BASE_Q);
                end_time = FFMAX(end_time, end_time1);
            }
        }
        if (st->duration != AV_NOPTS_VALUE) {
            duration1 = av_rescale_q(st->duration, st->time_base, AV_TIME_BASE_Q);
            duration = FFMAX(duration, duration1);
        }
    }
    if (start_time == INT64_MAX || (start_time > start_time_text && start_time - start_time_text < AV_TIME_BASE))
        start_time = start_time_text;
    if (start_time != INT64_MAX) {
        ic->start_time = start_time;
        if (end_time != INT64_MIN)
            duration = FFMAX(duration, end_time - start_time);
    }
    if (duration != INT64_MIN && ic->duration == AV_NOPTS_VALUE) {
        ic->duration = duration;
    }
        if (ic->pb && (filesize = avio_size(ic->pb)) > 0 && ic->duration != AV_NOPTS_VALUE) {
            /* compute the bitrate */
            ic->bit_rate = (double)filesize * 8.0 * AV_TIME_BASE /
                (double)ic->duration;
        }
}

static void fill_all_stream_timings(AVFormatContext *ic)
{
    int i;
    AVStream *st;

    update_stream_timings(ic);
    for(i = 0;i < ic->nb_streams; i++) {
        st = ic->streams[i];
        if (st->start_time == AV_NOPTS_VALUE) {
            if(ic->start_time != AV_NOPTS_VALUE)
                st->start_time = av_rescale_q(ic->start_time, AV_TIME_BASE_Q, st->time_base);
            if(ic->duration != AV_NOPTS_VALUE)
                st->duration = av_rescale_q(ic->duration, AV_TIME_BASE_Q, st->time_base);
        }
    }
}

static void estimate_timings_from_bit_rate(AVFormatContext *ic)
{
    int64_t filesize, duration;
    int bit_rate, i;
    AVStream *st;

    /* if bit_rate is already set, we believe it */
    if (ic->bit_rate <= 0) {
        bit_rate = 0;
        for(i=0;i<ic->nb_streams;i++) {
            st = ic->streams[i];
            if (st->codec->bit_rate > 0)
            bit_rate += st->codec->bit_rate;
        }
        ic->bit_rate = bit_rate;
    }

    /* if duration is already set, we believe it */
    if (ic->duration == AV_NOPTS_VALUE &&
        ic->bit_rate != 0) {
        filesize = ic->pb ? avio_size(ic->pb) : 0;
        if (filesize > 0) {
            for(i = 0; i < ic->nb_streams; i++) {
                st = ic->streams[i];
                duration= av_rescale(8*filesize, st->time_base.den, ic->bit_rate*(int64_t)st->time_base.num);
                if (st->duration == AV_NOPTS_VALUE)
                    st->duration = duration;
            }
        }
    }
}

#define DURATION_MAX_READ_SIZE 250000
#define DURATION_MAX_RETRY 3

/* only usable for MPEG-PS streams */
static void estimate_timings_from_pts(AVFormatContext *ic, int64_t old_offset)
{
    AVPacket pkt1, *pkt = &pkt1;
    AVStream *st;
    int read_size, i, ret;
    int64_t end_time;
    int64_t filesize, offset, duration;
    int retry=0;

    ic->cur_st = NULL;

    /* flush packet queue */
    flush_packet_queue(ic);

    for (i=0; i<ic->nb_streams; i++) {
        st = ic->streams[i];
        if (st->start_time == AV_NOPTS_VALUE && st->first_dts == AV_NOPTS_VALUE)
            av_log(st->codec, AV_LOG_WARNING, "start time is not set in estimate_timings_from_pts\n");

        if (st->parser) {
            av_parser_close(st->parser);
            st->parser= NULL;
            av_free_packet(&st->cur_pkt);
        }
    }

    /* estimate the end time (duration) */
    /* XXX: may need to support wrapping */
    filesize = ic->pb ? avio_size(ic->pb) : 0;
    end_time = AV_NOPTS_VALUE;
    do{
        offset = filesize - (DURATION_MAX_READ_SIZE<<retry);
        if (offset < 0)
            offset = 0;

        avio_seek(ic->pb, offset, SEEK_SET);
        read_size = 0;
        for(;;) {
            if (read_size >= DURATION_MAX_READ_SIZE<<(FFMAX(retry-1,0)))
                break;

            do {
                ret = av_read_packet(ic, pkt);
            } while(ret == AVERROR(EAGAIN));
            if (ret != 0)
                break;
            read_size += pkt->size;
            st = ic->streams[pkt->stream_index];
            if (pkt->pts != AV_NOPTS_VALUE &&
                (st->start_time != AV_NOPTS_VALUE ||
                 st->first_dts  != AV_NOPTS_VALUE)) {
                duration = end_time = pkt->pts;
                if (st->start_time != AV_NOPTS_VALUE)
                    duration -= st->start_time;
                else
                    duration -= st->first_dts;
                if (duration < 0)
                    duration += 1LL<<st->pts_wrap_bits;
                if (duration > 0) {
                    if (st->duration == AV_NOPTS_VALUE || st->duration < duration)
                        st->duration = duration;
                }
            }
            av_free_packet(pkt);
        }
    }while(   end_time==AV_NOPTS_VALUE
           && filesize > (DURATION_MAX_READ_SIZE<<retry)
           && ++retry <= DURATION_MAX_RETRY);

    fill_all_stream_timings(ic);

    avio_seek(ic->pb, old_offset, SEEK_SET);
    for (i=0; i<ic->nb_streams; i++) {
        st= ic->streams[i];
        st->cur_dts= st->first_dts;
        st->last_IP_pts = AV_NOPTS_VALUE;
        st->reference_dts = AV_NOPTS_VALUE;
    }
}

static void estimate_timings(AVFormatContext *ic, int64_t old_offset)
{
    int64_t file_size;

    /* get the file size, if possible */
    if (ic->iformat->flags & AVFMT_NOFILE) {
        file_size = 0;
    } else {
        file_size = avio_size(ic->pb);
        file_size = FFMAX(0, file_size);
    }

    if ((!strcmp(ic->iformat->name, "mpeg") ||
         !strcmp(ic->iformat->name, "mpegts")) &&
        file_size && ic->pb->seekable) {
        /* get accurate estimate from the PTSes */
        estimate_timings_from_pts(ic, old_offset);
    } else if (has_duration(ic)) {
        /* at least one component has timings - we use them for all
           the components */
        fill_all_stream_timings(ic);
    } else {
        av_log(ic, AV_LOG_WARNING, "Estimating duration from bitrate, this may be inaccurate\n");
        /* less precise: use bitrate info */
        estimate_timings_from_bit_rate(ic);
    }
    update_stream_timings(ic);

    {
        int i;
        AVStream av_unused *st;
        for(i = 0;i < ic->nb_streams; i++) {
            st = ic->streams[i];
            av_dlog(ic, "%d: start_time: %0.3f duration: %0.3f\n", i,
                    (double) st->start_time / AV_TIME_BASE,
                    (double) st->duration   / AV_TIME_BASE);
        }
        av_dlog(ic, "stream: start_time: %0.3f duration: %0.3f bitrate=%d kb/s\n",
                (double) ic->start_time / AV_TIME_BASE,
                (double) ic->duration   / AV_TIME_BASE,
                ic->bit_rate / 1000);
    }
}

static int has_codec_parameters(AVCodecContext *avctx)
{
    int val;
    switch (avctx->codec_type) {
    case AVMEDIA_TYPE_AUDIO:
        val = avctx->sample_rate && avctx->channels && avctx->sample_fmt != AV_SAMPLE_FMT_NONE;
        if (!avctx->frame_size &&
            (avctx->codec_id == CODEC_ID_VORBIS ||
             avctx->codec_id == CODEC_ID_AAC ||
             avctx->codec_id == CODEC_ID_MP1 ||
             avctx->codec_id == CODEC_ID_MP2 ||
             avctx->codec_id == CODEC_ID_MP3 ||
             avctx->codec_id == CODEC_ID_CELT))
            return 0;
        break;
    case AVMEDIA_TYPE_VIDEO:
        val = avctx->width && avctx->pix_fmt != PIX_FMT_NONE;
        break;
    case AVMEDIA_TYPE_DATA:
        if(avctx->codec_id == CODEC_ID_NONE) return 1;
    default:
        val = 1;
        break;
    }
    return avctx->codec_id != CODEC_ID_NONE && val != 0;
}

static int has_decode_delay_been_guessed(AVStream *st)
{
    return st->codec->codec_id != CODEC_ID_H264 ||
        st->codec_info_nb_frames >= 6 + st->codec->has_b_frames;
}

static int try_decode_frame(AVStream *st, AVPacket *avpkt, AVDictionary **options)
{
    int16_t *samples;
    AVCodec *codec;
    int got_picture, data_size, ret=0;
    AVFrame picture;

    if(!st->codec->codec){
        codec = avcodec_find_decoder(st->codec->codec_id);
        if (!codec)
            return -1;
        ret = avcodec_open2(st->codec, codec, options);
        if (ret < 0)
            return ret;
    }

    if(!has_codec_parameters(st->codec) || !has_decode_delay_been_guessed(st) ||
       (!st->codec_info_nb_frames && st->codec->codec->capabilities & CODEC_CAP_CHANNEL_CONF)) {
        switch(st->codec->codec_type) {
        case AVMEDIA_TYPE_VIDEO:
            avcodec_get_frame_defaults(&picture);
            ret = avcodec_decode_video2(st->codec, &picture,
                                        &got_picture, avpkt);
            break;
        case AVMEDIA_TYPE_AUDIO:
            data_size = FFMAX(avpkt->size, AVCODEC_MAX_AUDIO_FRAME_SIZE);
            samples = av_malloc(data_size);
            if (!samples)
                goto fail;
            ret = avcodec_decode_audio3(st->codec, samples,
                                        &data_size, avpkt);
            av_free(samples);
            break;
        default:
            break;
        }
    }
 fail:
    return ret;
}

unsigned int ff_codec_get_tag(const AVCodecTag *tags, enum CodecID id)
{
    while (tags->id != CODEC_ID_NONE) {
        if (tags->id == id)
            return tags->tag;
        tags++;
    }
    return 0;
}

enum CodecID ff_codec_get_id(const AVCodecTag *tags, unsigned int tag)
{
    int i;
    for(i=0; tags[i].id != CODEC_ID_NONE;i++) {
        if(tag == tags[i].tag)
            return tags[i].id;
    }
    for(i=0; tags[i].id != CODEC_ID_NONE; i++) {
        if (avpriv_toupper4(tag) == avpriv_toupper4(tags[i].tag))
            return tags[i].id;
    }
    return CODEC_ID_NONE;
}

unsigned int av_codec_get_tag(const AVCodecTag * const *tags, enum CodecID id)
{
    int i;
    for(i=0; tags && tags[i]; i++){
        int tag= ff_codec_get_tag(tags[i], id);
        if(tag) return tag;
    }
    return 0;
}

enum CodecID av_codec_get_id(const AVCodecTag * const *tags, unsigned int tag)
{
    int i;
    for(i=0; tags && tags[i]; i++){
        enum CodecID id= ff_codec_get_id(tags[i], tag);
        if(id!=CODEC_ID_NONE) return id;
    }
    return CODEC_ID_NONE;
}

static void compute_chapters_end(AVFormatContext *s)
{
    unsigned int i, j;
    int64_t max_time = s->duration + ((s->start_time == AV_NOPTS_VALUE) ? 0 : s->start_time);

    for (i = 0; i < s->nb_chapters; i++)
        if (s->chapters[i]->end == AV_NOPTS_VALUE) {
            AVChapter *ch = s->chapters[i];
            int64_t   end = max_time ? av_rescale_q(max_time, AV_TIME_BASE_Q, ch->time_base)
                                     : INT64_MAX;

            for (j = 0; j < s->nb_chapters; j++) {
                AVChapter *ch1 = s->chapters[j];
                int64_t next_start = av_rescale_q(ch1->start, ch1->time_base, ch->time_base);
                if (j != i && next_start > ch->start && next_start < end)
                    end = next_start;
            }
            ch->end = (end == INT64_MAX) ? ch->start : end;
        }
}

static int get_std_framerate(int i){
    if(i<60*12) return i*1001;
    else        return ((const int[]){24,30,60,12,15})[i-60*12]*1000*12;
}

/*
 * Is the time base unreliable.
 * This is a heuristic to balance between quick acceptance of the values in
 * the headers vs. some extra checks.
 * Old DivX and Xvid often have nonsense timebases like 1fps or 2fps.
 * MPEG-2 commonly misuses field repeat flags to store different framerates.
 * And there are "variable" fps files this needs to detect as well.
 */
static int tb_unreliable(AVCodecContext *c){
    if(   c->time_base.den >= 101L*c->time_base.num
       || c->time_base.den <    5L*c->time_base.num
/*       || c->codec_tag == AV_RL32("DIVX")
       || c->codec_tag == AV_RL32("XVID")*/
       || c->codec_id == CODEC_ID_MPEG2VIDEO
       || c->codec_id == CODEC_ID_H264
       )
        return 1;
    return 0;
}

#if FF_API_FORMAT_PARAMETERS
int av_find_stream_info(AVFormatContext *ic)
{
    return avformat_find_stream_info(ic, NULL);
}
#endif

int avformat_find_stream_info(AVFormatContext *ic, AVDictionary **options)
{
    int i, count, ret, read_size, j;
    AVStream *st;
    AVPacket pkt1, *pkt;
    int64_t old_offset = avio_tell(ic->pb);
    int orig_nb_streams = ic->nb_streams;        // new streams might appear, no options for those

    for(i=0;i<ic->nb_streams;i++) {
        AVCodec *codec;
        st = ic->streams[i];

        if (st->codec->codec_type == AVMEDIA_TYPE_VIDEO ||
            st->codec->codec_type == AVMEDIA_TYPE_SUBTITLE) {
/*            if(!st->time_base.num)
                st->time_base= */
            if(!st->codec->time_base.num)
                st->codec->time_base= st->time_base;
        }
        //only for the split stuff
        if (!st->parser && !(ic->flags & AVFMT_FLAG_NOPARSE)) {
            st->parser = av_parser_init(st->codec->codec_id);
            if(st->need_parsing == AVSTREAM_PARSE_HEADERS && st->parser){
                st->parser->flags |= PARSER_FLAG_COMPLETE_FRAMES;
            }
        }
        assert(!st->codec->codec);
        codec = avcodec_find_decoder(st->codec->codec_id);

        /* Ensure that subtitle_header is properly set. */
        if (st->codec->codec_type == AVMEDIA_TYPE_SUBTITLE
            && codec && !st->codec->codec)
            avcodec_open2(st->codec, codec, options ? &options[i] : NULL);

        //try to just open decoders, in case this is enough to get parameters
        if(!has_codec_parameters(st->codec)){
            if (codec && !st->codec->codec){
                AVDictionary *tmp = NULL;
                if (options){
                    av_dict_copy(&tmp, options[i], 0);
                    av_dict_set(&tmp, "threads", 0, 0);
                }
                avcodec_open2(st->codec, codec, options ? &tmp : NULL);
                av_dict_free(&tmp);
            }
        }
    }

    for (i=0; i<ic->nb_streams; i++) {
        ic->streams[i]->info->last_dts = AV_NOPTS_VALUE;
    }

    count = 0;
    read_size = 0;
    for(;;) {
        if(url_interrupt_cb()){
            ret= AVERROR_EXIT;
            av_log(ic, AV_LOG_DEBUG, "interrupted\n");
            break;
        }

        /* check if one codec still needs to be handled */
        for(i=0;i<ic->nb_streams;i++) {
            int fps_analyze_framecount = 20;

            st = ic->streams[i];
            if (!has_codec_parameters(st->codec))
                break;
            /* if the timebase is coarse (like the usual millisecond precision
               of mkv), we need to analyze more frames to reliably arrive at
               the correct fps */
            if (av_q2d(st->time_base) > 0.0005)
                fps_analyze_framecount *= 2;
            if (ic->fps_probe_size >= 0)
                fps_analyze_framecount = ic->fps_probe_size;
            /* variable fps and no guess at the real fps */
            if(   tb_unreliable(st->codec) && !(st->r_frame_rate.num && st->avg_frame_rate.num)
               && st->info->duration_count < fps_analyze_framecount
               && st->codec->codec_type == AVMEDIA_TYPE_VIDEO)
                break;
            if(st->parser && st->parser->parser->split && !st->codec->extradata)
                break;
            if(st->first_dts == AV_NOPTS_VALUE && (st->codec->codec_type == AVMEDIA_TYPE_VIDEO || st->codec->codec_type == AVMEDIA_TYPE_AUDIO))
                break;
        }
        if (i == ic->nb_streams) {
            /* NOTE: if the format has no header, then we need to read
               some packets to get most of the streams, so we cannot
               stop here */
            if (!(ic->ctx_flags & AVFMTCTX_NOHEADER)) {
                /* if we found the info for all the codecs, we can stop */
                ret = count;
                av_log(ic, AV_LOG_DEBUG, "All info found\n");
                break;
            }
        }
        /* we did not get all the codec info, but we read too much data */
        if (read_size >= ic->probesize) {
            ret = count;
            av_log(ic, AV_LOG_DEBUG, "Probe buffer size limit %d reached\n", ic->probesize);
            break;
        }

        /* NOTE: a new stream can be added there if no header in file
           (AVFMTCTX_NOHEADER) */
        ret = read_frame_internal(ic, &pkt1);
        if (ret == AVERROR(EAGAIN))
            continue;

        if (ret < 0) {
            /* EOF or error */
            ret = -1; /* we could not have all the codec parameters before EOF */
            for(i=0;i<ic->nb_streams;i++) {
                st = ic->streams[i];
                if (!has_codec_parameters(st->codec)){
                    char buf[256];
                    avcodec_string(buf, sizeof(buf), st->codec, 0);
                    av_log(ic, AV_LOG_WARNING, "Could not find codec parameters (%s)\n", buf);
                } else {
                    ret = 0;
                }
            }
            break;
        }

        pkt= add_to_pktbuf(&ic->packet_buffer, &pkt1, &ic->packet_buffer_end);
        if ((ret = av_dup_packet(pkt)) < 0)
            goto find_stream_info_err;

        read_size += pkt->size;

        st = ic->streams[pkt->stream_index];
        if (st->codec_info_nb_frames>1) {
            int64_t t;
            if (st->time_base.den > 0 && (t=av_rescale_q(st->info->codec_info_duration, st->time_base, AV_TIME_BASE_Q)) >= ic->max_analyze_duration) {
                av_log(ic, AV_LOG_WARNING, "max_analyze_duration %d reached at %"PRId64"\n", ic->max_analyze_duration, t);
                break;
            }
            st->info->codec_info_duration += pkt->duration;
        }
        {
            int64_t last = st->info->last_dts;

            if(pkt->dts != AV_NOPTS_VALUE && last != AV_NOPTS_VALUE && pkt->dts > last){
                double dts= pkt->dts * av_q2d(st->time_base);
                int64_t duration= pkt->dts - last;

//                if(st->codec->codec_type == AVMEDIA_TYPE_VIDEO)
//                    av_log(NULL, AV_LOG_ERROR, "%f\n", dur);
                for (i=1; i<FF_ARRAY_ELEMS(st->info->duration_error[0][0]); i++) {
                    int framerate= get_std_framerate(i);
                    double sdts= dts*framerate/(1001*12);
                    for(j=0; j<2; j++){
                        int ticks= lrintf(sdts+j*0.5);
                        double error= sdts - ticks + j*0.5;
                        st->info->duration_error[j][0][i] += error;
                        st->info->duration_error[j][1][i] += error*error;
                    }
                }
                st->info->duration_count++;
                // ignore the first 4 values, they might have some random jitter
                if (st->info->duration_count > 3)
                    st->info->duration_gcd = av_gcd(st->info->duration_gcd, duration);
            }
            if (last == AV_NOPTS_VALUE || st->info->duration_count <= 1)
                st->info->last_dts = pkt->dts;
        }
        if(st->parser && st->parser->parser->split && !st->codec->extradata){
            int i= st->parser->parser->split(st->codec, pkt->data, pkt->size);
            if(i){
                st->codec->extradata_size= i;
                st->codec->extradata= av_malloc(st->codec->extradata_size + FF_INPUT_BUFFER_PADDING_SIZE);
                memcpy(st->codec->extradata, pkt->data, st->codec->extradata_size);
                memset(st->codec->extradata + i, 0, FF_INPUT_BUFFER_PADDING_SIZE);
            }
        }

        /* if still no information, we try to open the codec and to
           decompress the frame. We try to avoid that in most cases as
           it takes longer and uses more memory. For MPEG-4, we need to
           decompress for QuickTime.

           If CODEC_CAP_CHANNEL_CONF is set this will force decoding of at
           least one frame of codec data, this makes sure the codec initializes
           the channel configuration and does not only trust the values from the container.
        */
        try_decode_frame(st, pkt, (options && i < orig_nb_streams )? &options[i] : NULL);

        st->codec_info_nb_frames++;
        count++;
    }

    // close codecs which were opened in try_decode_frame()
    for(i=0;i<ic->nb_streams;i++) {
        st = ic->streams[i];
        if(st->codec->codec)
            avcodec_close(st->codec);
    }
    for(i=0;i<ic->nb_streams;i++) {
        st = ic->streams[i];
        if (st->codec_info_nb_frames>2 && !st->avg_frame_rate.num && st->info->codec_info_duration)
            av_reduce(&st->avg_frame_rate.num, &st->avg_frame_rate.den,
                     (st->codec_info_nb_frames-2)*(int64_t)st->time_base.den,
                      st->info->codec_info_duration*(int64_t)st->time_base.num, 60000);
        if (st->codec->codec_type == AVMEDIA_TYPE_VIDEO) {
            if(st->codec->codec_id == CODEC_ID_RAWVIDEO && !st->codec->codec_tag && !st->codec->bits_per_coded_sample){
                uint32_t tag= avcodec_pix_fmt_to_codec_tag(st->codec->pix_fmt);
                if(ff_find_pix_fmt(ff_raw_pix_fmt_tags, tag) == st->codec->pix_fmt)
                    st->codec->codec_tag= tag;
            }

            // the check for tb_unreliable() is not completely correct, since this is not about handling
            // a unreliable/inexact time base, but a time base that is finer than necessary, as e.g.
            // ipmovie.c produces.
            if (tb_unreliable(st->codec) && st->info->duration_count > 15 && st->info->duration_gcd > FFMAX(1, st->time_base.den/(500LL*st->time_base.num)) && !st->r_frame_rate.num)
                av_reduce(&st->r_frame_rate.num, &st->r_frame_rate.den, st->time_base.den, st->time_base.num * st->info->duration_gcd, INT_MAX);
            if (st->info->duration_count && !st->r_frame_rate.num
               && tb_unreliable(st->codec) /*&&
               //FIXME we should not special-case MPEG-2, but this needs testing with non-MPEG-2 ...
               st->time_base.num*duration_sum[i]/st->info->duration_count*101LL > st->time_base.den*/){
                int num = 0;
                double best_error= 0.01;

                for (j=1; j<FF_ARRAY_ELEMS(st->info->duration_error[0][0]); j++) {
                    int k;

                    if(st->info->codec_info_duration && st->info->codec_info_duration*av_q2d(st->time_base) < (1001*12.0)/get_std_framerate(j))
                        continue;
                    for(k=0; k<2; k++){
                        int n= st->info->duration_count;
                        double a= st->info->duration_error[k][0][j] / n;
                        double error= st->info->duration_error[k][1][j]/n - a*a;

                        if(error < best_error && best_error> 0.000000001){
                            best_error= error;
                            num = get_std_framerate(j);
                        }
                        if(error < 0.02)
                            av_log(NULL, AV_LOG_DEBUG, "rfps: %f %f\n", get_std_framerate(j) / 12.0/1001, error);
                    }
                }
                // do not increase frame rate by more than 1 % in order to match a standard rate.
                if (num && (!st->r_frame_rate.num || (double)num/(12*1001) < 1.01 * av_q2d(st->r_frame_rate)))
                    av_reduce(&st->r_frame_rate.num, &st->r_frame_rate.den, num, 12*1001, INT_MAX);
            }

            if (!st->r_frame_rate.num){
                if(    st->codec->time_base.den * (int64_t)st->time_base.num
                    <= st->codec->time_base.num * st->codec->ticks_per_frame * (int64_t)st->time_base.den){
                    st->r_frame_rate.num = st->codec->time_base.den;
                    st->r_frame_rate.den = st->codec->time_base.num * st->codec->ticks_per_frame;
                }else{
                    st->r_frame_rate.num = st->time_base.den;
                    st->r_frame_rate.den = st->time_base.num;
                }
            }
        }else if(st->codec->codec_type == AVMEDIA_TYPE_AUDIO) {
            if(!st->codec->bits_per_coded_sample)
                st->codec->bits_per_coded_sample= av_get_bits_per_sample(st->codec->codec_id);
            // set stream disposition based on audio service type
            switch (st->codec->audio_service_type) {
            case AV_AUDIO_SERVICE_TYPE_EFFECTS:
                st->disposition = AV_DISPOSITION_CLEAN_EFFECTS;    break;
            case AV_AUDIO_SERVICE_TYPE_VISUALLY_IMPAIRED:
                st->disposition = AV_DISPOSITION_VISUAL_IMPAIRED;  break;
            case AV_AUDIO_SERVICE_TYPE_HEARING_IMPAIRED:
                st->disposition = AV_DISPOSITION_HEARING_IMPAIRED; break;
            case AV_AUDIO_SERVICE_TYPE_COMMENTARY:
                st->disposition = AV_DISPOSITION_COMMENT;          break;
            case AV_AUDIO_SERVICE_TYPE_KARAOKE:
                st->disposition = AV_DISPOSITION_KARAOKE;          break;
            }
        }
    }

    estimate_timings(ic, old_offset);

    compute_chapters_end(ic);

#if 0
    /* correct DTS for B-frame streams with no timestamps */
    for(i=0;i<ic->nb_streams;i++) {
        st = ic->streams[i];
        if (st->codec->codec_type == AVMEDIA_TYPE_VIDEO) {
            if(b-frames){
                ppktl = &ic->packet_buffer;
                while(ppkt1){
                    if(ppkt1->stream_index != i)
                        continue;
                    if(ppkt1->pkt->dts < 0)
                        break;
                    if(ppkt1->pkt->pts != AV_NOPTS_VALUE)
                        break;
                    ppkt1->pkt->dts -= delta;
                    ppkt1= ppkt1->next;
                }
                if(ppkt1)
                    continue;
                st->cur_dts -= delta;
            }
        }
    }
#endif

 find_stream_info_err:
    for (i=0; i < ic->nb_streams; i++)
        av_freep(&ic->streams[i]->info);
    return ret;
}

AVProgram *av_find_program_from_stream(AVFormatContext *ic, AVProgram *last, int s)
{
    int i, j;

    for (i = 0; i < ic->nb_programs; i++) {
        if (ic->programs[i] == last) {
            last = NULL;
        } else {
            if (!last)
                for (j = 0; j < ic->programs[i]->nb_stream_indexes; j++)
                    if (ic->programs[i]->stream_index[j] == s)
                        return ic->programs[i];
        }
    }
    return NULL;
}

int av_find_best_stream(AVFormatContext *ic,
                        enum AVMediaType type,
                        int wanted_stream_nb,
                        int related_stream,
                        AVCodec **decoder_ret,
                        int flags)
{
    int i, nb_streams = ic->nb_streams;
    int ret = AVERROR_STREAM_NOT_FOUND, best_count = -1;
    unsigned *program = NULL;
    AVCodec *decoder = NULL, *best_decoder = NULL;

    if (related_stream >= 0 && wanted_stream_nb < 0) {
        AVProgram *p = av_find_program_from_stream(ic, NULL, related_stream);
        if (p) {
            program = p->stream_index;
            nb_streams = p->nb_stream_indexes;
        }
    }
    for (i = 0; i < nb_streams; i++) {
        int real_stream_index = program ? program[i] : i;
        AVStream *st = ic->streams[real_stream_index];
        AVCodecContext *avctx = st->codec;
        if (avctx->codec_type != type)
            continue;
        if (wanted_stream_nb >= 0 && real_stream_index != wanted_stream_nb)
            continue;
        if (st->disposition & (AV_DISPOSITION_HEARING_IMPAIRED|AV_DISPOSITION_VISUAL_IMPAIRED))
            continue;
        if (decoder_ret) {
            decoder = avcodec_find_decoder(st->codec->codec_id);
            if (!decoder) {
                if (ret < 0)
                    ret = AVERROR_DECODER_NOT_FOUND;
                continue;
            }
        }
        if (best_count >= st->codec_info_nb_frames)
            continue;
        best_count = st->codec_info_nb_frames;
        ret = real_stream_index;
        best_decoder = decoder;
        if (program && i == nb_streams - 1 && ret < 0) {
            program = NULL;
            nb_streams = ic->nb_streams;
            i = 0; /* no related stream found, try again with everything */
        }
    }
    if (decoder_ret)
        *decoder_ret = best_decoder;
    return ret;
}

/*******************************************************/

int av_read_play(AVFormatContext *s)
{
    if (s->iformat->read_play)
        return s->iformat->read_play(s);
    if (s->pb)
        return avio_pause(s->pb, 0);
    return AVERROR(ENOSYS);
}

int av_read_pause(AVFormatContext *s)
{
    if (s->iformat->read_pause)
        return s->iformat->read_pause(s);
    if (s->pb)
        return avio_pause(s->pb, 1);
    return AVERROR(ENOSYS);
}

void av_close_input_stream(AVFormatContext *s)
{
    flush_packet_queue(s);
    if (s->iformat->read_close)
        s->iformat->read_close(s);
    avformat_free_context(s);
}

void avformat_free_context(AVFormatContext *s)
{
    int i;
    AVStream *st;

    av_opt_free(s);
    if (s->iformat && s->iformat->priv_class && s->priv_data)
        av_opt_free(s->priv_data);

    for(i=0;i<s->nb_streams;i++) {
        /* free all data in a stream component */
        st = s->streams[i];
        if (st->parser) {
            av_parser_close(st->parser);
            av_free_packet(&st->cur_pkt);
        }
        av_dict_free(&st->metadata);
        av_freep(&st->index_entries);
        av_freep(&st->codec->extradata);
        av_freep(&st->codec->subtitle_header);
        av_freep(&st->codec);
        av_freep(&st->priv_data);
        av_freep(&st->info);
        av_freep(&st);
    }
    for(i=s->nb_programs-1; i>=0; i--) {
        av_dict_free(&s->programs[i]->metadata);
        av_freep(&s->programs[i]->stream_index);
        av_freep(&s->programs[i]);
    }
    av_freep(&s->programs);
    av_freep(&s->priv_data);
    while(s->nb_chapters--) {
        av_dict_free(&s->chapters[s->nb_chapters]->metadata);
        av_freep(&s->chapters[s->nb_chapters]);
    }
    av_freep(&s->chapters);
    av_dict_free(&s->metadata);
    av_freep(&s->streams);
    av_free(s);
}

void av_close_input_file(AVFormatContext *s)
{
    AVIOContext *pb = (s->iformat->flags & AVFMT_NOFILE) || (s->flags & AVFMT_FLAG_CUSTOM_IO) ?
                       NULL : s->pb;
    av_close_input_stream(s);
    if (pb)
        avio_close(pb);
}

#if FF_API_NEW_STREAM
AVStream *av_new_stream(AVFormatContext *s, int id)
{
    AVStream *st = avformat_new_stream(s, NULL);
    if (st)
        st->id = id;
    return st;
}
#endif

AVStream *avformat_new_stream(AVFormatContext *s, AVCodec *c)
{
    AVStream *st;
    int i;
    AVStream **streams;

    if (s->nb_streams >= INT_MAX/sizeof(*streams))
        return NULL;
    streams = av_realloc(s->streams, (s->nb_streams + 1) * sizeof(*streams));
    if (!streams)
        return NULL;
    s->streams = streams;

    st = av_mallocz(sizeof(AVStream));
    if (!st)
        return NULL;
    if (!(st->info = av_mallocz(sizeof(*st->info)))) {
        av_free(st);
        return NULL;
    }

    st->codec = avcodec_alloc_context3(c);
    if (s->iformat) {
        /* no default bitrate if decoding */
        st->codec->bit_rate = 0;
    }
    st->index = s->nb_streams;
    st->start_time = AV_NOPTS_VALUE;
    st->duration = AV_NOPTS_VALUE;
        /* we set the current DTS to 0 so that formats without any timestamps
           but durations get some timestamps, formats with some unknown
           timestamps have their first few packets buffered and the
           timestamps corrected before they are returned to the user */
    st->cur_dts = 0;
    st->first_dts = AV_NOPTS_VALUE;
    st->probe_packets = MAX_PROBE_PACKETS;

    /* default pts setting is MPEG-like */
    av_set_pts_info(st, 33, 1, 90000);
    st->last_IP_pts = AV_NOPTS_VALUE;
    for(i=0; i<MAX_REORDER_DELAY+1; i++)
        st->pts_buffer[i]= AV_NOPTS_VALUE;
    st->reference_dts = AV_NOPTS_VALUE;

    st->sample_aspect_ratio = (AVRational){0,1};

    s->streams[s->nb_streams++] = st;
    return st;
}

AVProgram *av_new_program(AVFormatContext *ac, int id)
{
    AVProgram *program=NULL;
    int i;

    av_dlog(ac, "new_program: id=0x%04x\n", id);

    for(i=0; i<ac->nb_programs; i++)
        if(ac->programs[i]->id == id)
            program = ac->programs[i];

    if(!program){
        program = av_mallocz(sizeof(AVProgram));
        if (!program)
            return NULL;
        dynarray_add(&ac->programs, &ac->nb_programs, program);
        program->discard = AVDISCARD_NONE;
    }
    program->id = id;

    return program;
}

AVChapter *avpriv_new_chapter(AVFormatContext *s, int id, AVRational time_base, int64_t start, int64_t end, const char *title)
{
    AVChapter *chapter = NULL;
    int i;

    for(i=0; i<s->nb_chapters; i++)
        if(s->chapters[i]->id == id)
            chapter = s->chapters[i];

    if(!chapter){
        chapter= av_mallocz(sizeof(AVChapter));
        if(!chapter)
            return NULL;
        dynarray_add(&s->chapters, &s->nb_chapters, chapter);
    }
    av_dict_set(&chapter->metadata, "title", title, 0);
    chapter->id    = id;
    chapter->time_base= time_base;
    chapter->start = start;
    chapter->end   = end;

    return chapter;
}

/************************************************************/
/* output media file */

#if FF_API_FORMAT_PARAMETERS
int av_set_parameters(AVFormatContext *s, AVFormatParameters *ap)
{
    if (s->oformat->priv_data_size > 0) {
        s->priv_data = av_mallocz(s->oformat->priv_data_size);
        if (!s->priv_data)
            return AVERROR(ENOMEM);
        if (s->oformat->priv_class) {
            *(const AVClass**)s->priv_data= s->oformat->priv_class;
            av_opt_set_defaults(s->priv_data);
        }
    } else
        s->priv_data = NULL;

    return 0;
}
#endif

int avformat_alloc_output_context2(AVFormatContext **avctx, AVOutputFormat *oformat,
                                   const char *format, const char *filename)
{
    AVFormatContext *s = avformat_alloc_context();
    int ret = 0;

    *avctx = NULL;
    if (!s)
        goto nomem;

    if (!oformat) {
        if (format) {
            oformat = av_guess_format(format, NULL, NULL);
            if (!oformat) {
                av_log(s, AV_LOG_ERROR, "Requested output format '%s' is not a suitable output format\n", format);
                ret = AVERROR(EINVAL);
                goto error;
            }
        } else {
            oformat = av_guess_format(NULL, filename, NULL);
            if (!oformat) {
                ret = AVERROR(EINVAL);
                av_log(s, AV_LOG_ERROR, "Unable to find a suitable output format for '%s'\n",
                       filename);
                goto error;
            }
        }
    }

    s->oformat = oformat;
    if (s->oformat->priv_data_size > 0) {
        s->priv_data = av_mallocz(s->oformat->priv_data_size);
        if (!s->priv_data)
            goto nomem;
        if (s->oformat->priv_class) {
            *(const AVClass**)s->priv_data= s->oformat->priv_class;
            av_opt_set_defaults(s->priv_data);
        }
    } else
        s->priv_data = NULL;

    if (filename)
        av_strlcpy(s->filename, filename, sizeof(s->filename));
    *avctx = s;
    return 0;
nomem:
    av_log(s, AV_LOG_ERROR, "Out of memory\n");
    ret = AVERROR(ENOMEM);
error:
    avformat_free_context(s);
    return ret;
}

#if FF_API_ALLOC_OUTPUT_CONTEXT
AVFormatContext *avformat_alloc_output_context(const char *format,
                                               AVOutputFormat *oformat, const char *filename)
{
    AVFormatContext *avctx;
    int ret = avformat_alloc_output_context2(&avctx, oformat, format, filename);
    return ret < 0 ? NULL : avctx;
}
#endif

static int validate_codec_tag(AVFormatContext *s, AVStream *st)
{
    const AVCodecTag *avctag;
    int n;
    enum CodecID id = CODEC_ID_NONE;
    unsigned int tag = 0;

    /**
     * Check that tag + id is in the table
     * If neither is in the table -> OK
     * If tag is in the table with another id -> FAIL
     * If id is in the table with another tag -> FAIL unless strict < normal
     */
    for (n = 0; s->oformat->codec_tag[n]; n++) {
        avctag = s->oformat->codec_tag[n];
        while (avctag->id != CODEC_ID_NONE) {
            if (avpriv_toupper4(avctag->tag) == avpriv_toupper4(st->codec->codec_tag)) {
                id = avctag->id;
                if (id == st->codec->codec_id)
                    return 1;
            }
            if (avctag->id == st->codec->codec_id)
                tag = avctag->tag;
            avctag++;
        }
    }
    if (id != CODEC_ID_NONE)
        return 0;
    if (tag && (st->codec->strict_std_compliance >= FF_COMPLIANCE_NORMAL))
        return 0;
    return 1;
}

#if FF_API_FORMAT_PARAMETERS
int av_write_header(AVFormatContext *s)
{
    return avformat_write_header(s, NULL);
}
#endif

int avformat_write_header(AVFormatContext *s, AVDictionary **options)
{
    int ret = 0, i;
    AVStream *st;
    AVDictionary *tmp = NULL;

    if (options)
        av_dict_copy(&tmp, *options, 0);
    if ((ret = av_opt_set_dict(s, &tmp)) < 0)
        goto fail;
    if (s->priv_data && s->oformat->priv_class && *(const AVClass**)s->priv_data==s->oformat->priv_class &&
        (ret = av_opt_set_dict(s->priv_data, &tmp)) < 0)
        goto fail;

    // some sanity checks
    if (s->nb_streams == 0 && !(s->oformat->flags & AVFMT_NOSTREAMS)) {
        av_log(s, AV_LOG_ERROR, "no streams\n");
        ret = AVERROR(EINVAL);
        goto fail;
    }

    for(i=0;i<s->nb_streams;i++) {
        st = s->streams[i];

        switch (st->codec->codec_type) {
        case AVMEDIA_TYPE_AUDIO:
            if(st->codec->sample_rate<=0){
                av_log(s, AV_LOG_ERROR, "sample rate not set\n");
                ret = AVERROR(EINVAL);
                goto fail;
            }
            if(!st->codec->block_align)
                st->codec->block_align = st->codec->channels *
                    av_get_bits_per_sample(st->codec->codec_id) >> 3;
            break;
        case AVMEDIA_TYPE_VIDEO:
            if(st->codec->time_base.num<=0 || st->codec->time_base.den<=0){ //FIXME audio too?
                av_log(s, AV_LOG_ERROR, "time base not set\n");
                ret = AVERROR(EINVAL);
                goto fail;
            }
            if((st->codec->width<=0 || st->codec->height<=0) && !(s->oformat->flags & AVFMT_NODIMENSIONS)){
                av_log(s, AV_LOG_ERROR, "dimensions not set\n");
                ret = AVERROR(EINVAL);
                goto fail;
            }
            if(av_cmp_q(st->sample_aspect_ratio, st->codec->sample_aspect_ratio)
               && FFABS(av_q2d(st->sample_aspect_ratio) - av_q2d(st->codec->sample_aspect_ratio)) > 0.004*av_q2d(st->sample_aspect_ratio)
            ){
                av_log(s, AV_LOG_ERROR, "Aspect ratio mismatch between encoder and muxer layer\n");
                ret = AVERROR(EINVAL);
                goto fail;
            }
            break;
        }

        if(s->oformat->codec_tag){
            if(st->codec->codec_tag && st->codec->codec_id == CODEC_ID_RAWVIDEO && av_codec_get_tag(s->oformat->codec_tag, st->codec->codec_id) == 0 && !validate_codec_tag(s, st)){
                //the current rawvideo encoding system ends up setting the wrong codec_tag for avi, we override it here
                st->codec->codec_tag= 0;
            }
            if(st->codec->codec_tag){
                if (!validate_codec_tag(s, st)) {
                    char tagbuf[32];
                    av_get_codec_tag_string(tagbuf, sizeof(tagbuf), st->codec->codec_tag);
                    av_log(s, AV_LOG_ERROR,
                           "Tag %s/0x%08x incompatible with output codec id '%d'\n",
                           tagbuf, st->codec->codec_tag, st->codec->codec_id);
                    ret = AVERROR_INVALIDDATA;
                    goto fail;
                }
            }else
                st->codec->codec_tag= av_codec_get_tag(s->oformat->codec_tag, st->codec->codec_id);
        }

        if(s->oformat->flags & AVFMT_GLOBALHEADER &&
            !(st->codec->flags & CODEC_FLAG_GLOBAL_HEADER))
          av_log(s, AV_LOG_WARNING, "Codec for stream %d does not use global headers but container format requires global headers\n", i);
    }

    if (!s->priv_data && s->oformat->priv_data_size > 0) {
        s->priv_data = av_mallocz(s->oformat->priv_data_size);
        if (!s->priv_data) {
            ret = AVERROR(ENOMEM);
            goto fail;
        }
        if (s->oformat->priv_class) {
            *(const AVClass**)s->priv_data= s->oformat->priv_class;
            av_opt_set_defaults(s->priv_data);
            if ((ret = av_opt_set_dict(s->priv_data, &tmp)) < 0)
                goto fail;
        }
    }

    /* set muxer identification string */
    if (s->nb_streams && !(s->streams[0]->codec->flags & CODEC_FLAG_BITEXACT)) {
        av_dict_set(&s->metadata, "encoder", LIBAVFORMAT_IDENT, 0);
    }

    if(s->oformat->write_header){
        ret = s->oformat->write_header(s);
        if (ret < 0)
            goto fail;
    }

    /* init PTS generation */
    for(i=0;i<s->nb_streams;i++) {
        int64_t den = AV_NOPTS_VALUE;
        st = s->streams[i];

        switch (st->codec->codec_type) {
        case AVMEDIA_TYPE_AUDIO:
            den = (int64_t)st->time_base.num * st->codec->sample_rate;
            break;
        case AVMEDIA_TYPE_VIDEO:
            den = (int64_t)st->time_base.num * st->codec->time_base.den;
            break;
        default:
            break;
        }
        if (den != AV_NOPTS_VALUE) {
            if (den <= 0) {
                ret = AVERROR_INVALIDDATA;
                goto fail;
            }
            frac_init(&st->pts, 0, 0, den);
        }
    }

    if (options) {
        av_dict_free(options);
        *options = tmp;
    }
    return 0;
fail:
    av_dict_free(&tmp);
    return ret;
}

//FIXME merge with compute_pkt_fields
static int compute_pkt_fields2(AVFormatContext *s, AVStream *st, AVPacket *pkt){
    int delay = FFMAX(st->codec->has_b_frames, !!st->codec->max_b_frames);
    int num, den, frame_size, i;

    av_dlog(s, "compute_pkt_fields2: pts:%"PRId64" dts:%"PRId64" cur_dts:%"PRId64" b:%d size:%d st:%d\n",
            pkt->pts, pkt->dts, st->cur_dts, delay, pkt->size, pkt->stream_index);

/*    if(pkt->pts == AV_NOPTS_VALUE && pkt->dts == AV_NOPTS_VALUE)
        return AVERROR(EINVAL);*/

    /* duration field */
    if (pkt->duration == 0) {
        compute_frame_duration(&num, &den, st, NULL, pkt);
        if (den && num) {
            pkt->duration = av_rescale(1, num * (int64_t)st->time_base.den * st->codec->ticks_per_frame, den * (int64_t)st->time_base.num);
        }
    }

    if(pkt->pts == AV_NOPTS_VALUE && pkt->dts != AV_NOPTS_VALUE && delay==0)
        pkt->pts= pkt->dts;

    //XXX/FIXME this is a temporary hack until all encoders output pts
    if((pkt->pts == 0 || pkt->pts == AV_NOPTS_VALUE) && pkt->dts == AV_NOPTS_VALUE && !delay){
        pkt->dts=
//        pkt->pts= st->cur_dts;
        pkt->pts= st->pts.val;
    }

    //calculate dts from pts
    if(pkt->pts != AV_NOPTS_VALUE && pkt->dts == AV_NOPTS_VALUE && delay <= MAX_REORDER_DELAY){
        st->pts_buffer[0]= pkt->pts;
        for(i=1; i<delay+1 && st->pts_buffer[i] == AV_NOPTS_VALUE; i++)
            st->pts_buffer[i]= pkt->pts + (i-delay-1) * pkt->duration;
        for(i=0; i<delay && st->pts_buffer[i] > st->pts_buffer[i+1]; i++)
            FFSWAP(int64_t, st->pts_buffer[i], st->pts_buffer[i+1]);

        pkt->dts= st->pts_buffer[0];
    }

    if(st->cur_dts && st->cur_dts != AV_NOPTS_VALUE && ((!(s->oformat->flags & AVFMT_TS_NONSTRICT) && st->cur_dts >= pkt->dts) || st->cur_dts > pkt->dts)){
        av_log(s, AV_LOG_ERROR,
               "Application provided invalid, non monotonically increasing dts to muxer in stream %d: %"PRId64" >= %"PRId64"\n",
               st->index, st->cur_dts, pkt->dts);
        return AVERROR(EINVAL);
    }
    if(pkt->dts != AV_NOPTS_VALUE && pkt->pts != AV_NOPTS_VALUE && pkt->pts < pkt->dts){
        av_log(s, AV_LOG_ERROR, "pts < dts in stream %d\n", st->index);
        return AVERROR(EINVAL);
    }

//    av_log(s, AV_LOG_DEBUG, "av_write_frame: pts2:%"PRId64" dts2:%"PRId64"\n", pkt->pts, pkt->dts);
    st->cur_dts= pkt->dts;
    st->pts.val= pkt->dts;

    /* update pts */
    switch (st->codec->codec_type) {
    case AVMEDIA_TYPE_AUDIO:
        frame_size = get_audio_frame_size(st->codec, pkt->size);

        /* HACK/FIXME, we skip the initial 0 size packets as they are most
           likely equal to the encoder delay, but it would be better if we
           had the real timestamps from the encoder */
        if (frame_size >= 0 && (pkt->size || st->pts.num!=st->pts.den>>1 || st->pts.val)) {
            frac_add(&st->pts, (int64_t)st->time_base.den * frame_size);
        }
        break;
    case AVMEDIA_TYPE_VIDEO:
        frac_add(&st->pts, (int64_t)st->time_base.den * st->codec->time_base.num);
        break;
    default:
        break;
    }
    return 0;
}

int av_write_frame(AVFormatContext *s, AVPacket *pkt)
{
    int ret = compute_pkt_fields2(s, s->streams[pkt->stream_index], pkt);

    if(ret<0 && !(s->oformat->flags & AVFMT_NOTIMESTAMPS))
        return ret;

    ret= s->oformat->write_packet(s, pkt);

    if (ret >= 0)
        s->streams[pkt->stream_index]->nb_frames++;
    return ret;
}

void ff_interleave_add_packet(AVFormatContext *s, AVPacket *pkt,
                              int (*compare)(AVFormatContext *, AVPacket *, AVPacket *))
{
    AVPacketList **next_point, *this_pktl;

    this_pktl = av_mallocz(sizeof(AVPacketList));
    this_pktl->pkt= *pkt;
    pkt->destruct= NULL;             // do not free original but only the copy
    av_dup_packet(&this_pktl->pkt);  // duplicate the packet if it uses non-alloced memory

    if(s->streams[pkt->stream_index]->last_in_packet_buffer){
        next_point = &(s->streams[pkt->stream_index]->last_in_packet_buffer->next);
    }else
        next_point = &s->packet_buffer;

    if(*next_point){
        if(compare(s, &s->packet_buffer_end->pkt, pkt)){
            while(!compare(s, &(*next_point)->pkt, pkt)){
                next_point= &(*next_point)->next;
            }
            goto next_non_null;
        }else{
            next_point = &(s->packet_buffer_end->next);
        }
    }
    assert(!*next_point);

    s->packet_buffer_end= this_pktl;
next_non_null:

    this_pktl->next= *next_point;

    s->streams[pkt->stream_index]->last_in_packet_buffer=
    *next_point= this_pktl;
}

static int ff_interleave_compare_dts(AVFormatContext *s, AVPacket *next, AVPacket *pkt)
{
    AVStream *st = s->streams[ pkt ->stream_index];
    AVStream *st2= s->streams[ next->stream_index];
    int comp = av_compare_ts(next->dts, st2->time_base, pkt->dts,
                             st->time_base);

    if (comp == 0)
        return pkt->stream_index < next->stream_index;
    return comp > 0;
}

int av_interleave_packet_per_dts(AVFormatContext *s, AVPacket *out, AVPacket *pkt, int flush){
    AVPacketList *pktl;
    int stream_count=0, noninterleaved_count=0;
    int64_t delta_dts_max = 0;
    int i;

    if(pkt){
        ff_interleave_add_packet(s, pkt, ff_interleave_compare_dts);
    }

    for(i=0; i < s->nb_streams; i++) {
        if (s->streams[i]->last_in_packet_buffer) {
            ++stream_count;
        } else if(s->streams[i]->codec->codec_type == AVMEDIA_TYPE_SUBTITLE) {
            ++noninterleaved_count;
        }
    }

    if (s->nb_streams == stream_count) {
        flush = 1;
    } else if (!flush){
        for(i=0; i < s->nb_streams; i++) {
            if (s->streams[i]->last_in_packet_buffer) {
                int64_t delta_dts =
                    av_rescale_q(s->streams[i]->last_in_packet_buffer->pkt.dts,
                                s->streams[i]->time_base,
                                AV_TIME_BASE_Q) -
                    av_rescale_q(s->packet_buffer->pkt.dts,
                                s->streams[s->packet_buffer->pkt.stream_index]->time_base,
                                AV_TIME_BASE_Q);
                delta_dts_max= FFMAX(delta_dts_max, delta_dts);
            }
        }
        if(s->nb_streams == stream_count+noninterleaved_count &&
           delta_dts_max > 20*AV_TIME_BASE) {
            av_log(s, AV_LOG_DEBUG, "flushing with %d noninterleaved\n", noninterleaved_count);
            flush = 1;
        }
    }
    if(stream_count && flush){
        pktl= s->packet_buffer;
        *out= pktl->pkt;

        s->packet_buffer= pktl->next;
        if(!s->packet_buffer)
            s->packet_buffer_end= NULL;

        if(s->streams[out->stream_index]->last_in_packet_buffer == pktl)
            s->streams[out->stream_index]->last_in_packet_buffer= NULL;
        av_freep(&pktl);
        return 1;
    }else{
        av_init_packet(out);
        return 0;
    }
}

/**
 * Interleave an AVPacket correctly so it can be muxed.
 * @param out the interleaved packet will be output here
 * @param in the input packet
 * @param flush 1 if no further packets are available as input and all
 *              remaining packets should be output
 * @return 1 if a packet was output, 0 if no packet could be output,
 *         < 0 if an error occurred
 */
static int interleave_packet(AVFormatContext *s, AVPacket *out, AVPacket *in, int flush){
    if(s->oformat->interleave_packet)
        return s->oformat->interleave_packet(s, out, in, flush);
    else
        return av_interleave_packet_per_dts(s, out, in, flush);
}

int av_interleaved_write_frame(AVFormatContext *s, AVPacket *pkt){
    AVStream *st= s->streams[ pkt->stream_index];
    int ret;

    //FIXME/XXX/HACK drop zero sized packets
    if(st->codec->codec_type == AVMEDIA_TYPE_AUDIO && pkt->size==0)
        return 0;

    av_dlog(s, "av_interleaved_write_frame size:%d dts:%"PRId64" pts:%"PRId64"\n",
            pkt->size, pkt->dts, pkt->pts);
    if((ret = compute_pkt_fields2(s, st, pkt)) < 0 && !(s->oformat->flags & AVFMT_NOTIMESTAMPS))
        return ret;

    if(pkt->dts == AV_NOPTS_VALUE && !(s->oformat->flags & AVFMT_NOTIMESTAMPS))
        return AVERROR(EINVAL);

    for(;;){
        AVPacket opkt;
        int ret= interleave_packet(s, &opkt, pkt, 0);
        if(ret<=0) //FIXME cleanup needed for ret<0 ?
            return ret;

        ret= s->oformat->write_packet(s, &opkt);
        if (ret >= 0)
            s->streams[opkt.stream_index]->nb_frames++;

        av_free_packet(&opkt);
        pkt= NULL;

        if(ret<0)
            return ret;
        if(s->pb && s->pb->error)
            return s->pb->error;
    }
}

int av_write_trailer(AVFormatContext *s)
{
    int ret, i;

    for(;;){
        AVPacket pkt;
        ret= interleave_packet(s, &pkt, NULL, 1);
        if(ret<0) //FIXME cleanup needed for ret<0 ?
            goto fail;
        if(!ret)
            break;

        ret= s->oformat->write_packet(s, &pkt);
        if (ret >= 0)
            s->streams[pkt.stream_index]->nb_frames++;

        av_free_packet(&pkt);

        if(ret<0)
            goto fail;
        if(s->pb && s->pb->error)
            goto fail;
    }

    if(s->oformat->write_trailer)
        ret = s->oformat->write_trailer(s);
fail:
    if(ret == 0)
       ret = s->pb ? s->pb->error : 0;
    for(i=0;i<s->nb_streams;i++) {
        av_freep(&s->streams[i]->priv_data);
        av_freep(&s->streams[i]->index_entries);
    }
    if (s->iformat && s->iformat->priv_class)
        av_opt_free(s->priv_data);
    av_freep(&s->priv_data);
    return ret;
}

int av_get_output_timestamp(struct AVFormatContext *s, int stream,
                            int64_t *dts, int64_t *wall)
{
    if (!s->oformat || !s->oformat->get_output_timestamp)
        return AVERROR(ENOSYS);
    s->oformat->get_output_timestamp(s, stream, dts, wall);
    return 0;
}

void ff_program_add_stream_index(AVFormatContext *ac, int progid, unsigned int idx)
{
    int i, j;
    AVProgram *program=NULL;
    void *tmp;

    if (idx >= ac->nb_streams) {
        av_log(ac, AV_LOG_ERROR, "stream index %d is not valid\n", idx);
        return;
    }

    for(i=0; i<ac->nb_programs; i++){
        if(ac->programs[i]->id != progid)
            continue;
        program = ac->programs[i];
        for(j=0; j<program->nb_stream_indexes; j++)
            if(program->stream_index[j] == idx)
                return;

        tmp = av_realloc(program->stream_index, sizeof(unsigned int)*(program->nb_stream_indexes+1));
        if(!tmp)
            return;
        program->stream_index = tmp;
        program->stream_index[program->nb_stream_indexes++] = idx;
        return;
    }
}

static void print_fps(double d, const char *postfix){
    uint64_t v= lrintf(d*100);
    if     (v% 100      ) av_log(NULL, AV_LOG_INFO, ", %3.2f %s", d, postfix);
    else if(v%(100*1000)) av_log(NULL, AV_LOG_INFO, ", %1.0f %s", d, postfix);
    else                  av_log(NULL, AV_LOG_INFO, ", %1.0fk %s", d/1000, postfix);
}

static void dump_metadata(void *ctx, AVDictionary *m, const char *indent)
{
    if(m && !(m->count == 1 && av_dict_get(m, "language", NULL, 0))){
        AVDictionaryEntry *tag=NULL;

        av_log(ctx, AV_LOG_INFO, "%sMetadata:\n", indent);
        while((tag=av_dict_get(m, "", tag, AV_DICT_IGNORE_SUFFIX))) {
            if(strcmp("language", tag->key)){
                char tmp[256];
                int i;
                av_strlcpy(tmp, tag->value, sizeof(tmp));
                for(i=0; i<strlen(tmp); i++) if(tmp[i]==0xd) tmp[i]=' ';
                av_log(ctx, AV_LOG_INFO, "%s  %-16s: %s\n", indent, tag->key, tmp);
            }
        }
    }
}

/* "user interface" functions */
static void dump_stream_format(AVFormatContext *ic, int i, int index, int is_output)
{
    char buf[256];
    int flags = (is_output ? ic->oformat->flags : ic->iformat->flags);
    AVStream *st = ic->streams[i];
    int g = av_gcd(st->time_base.num, st->time_base.den);
    AVDictionaryEntry *lang = av_dict_get(st->metadata, "language", NULL, 0);
    avcodec_string(buf, sizeof(buf), st->codec, is_output);
    av_log(NULL, AV_LOG_INFO, "    Stream #%d:%d", index, i);
    /* the pid is an important information, so we display it */
    /* XXX: add a generic system */
    if (flags & AVFMT_SHOW_IDS)
        av_log(NULL, AV_LOG_INFO, "[0x%x]", st->id);
    if (lang)
        av_log(NULL, AV_LOG_INFO, "(%s)", lang->value);
    av_log(NULL, AV_LOG_DEBUG, ", %d, %d/%d", st->codec_info_nb_frames, st->time_base.num/g, st->time_base.den/g);
    av_log(NULL, AV_LOG_INFO, ": %s", buf);
    if (st->sample_aspect_ratio.num && // default
        av_cmp_q(st->sample_aspect_ratio, st->codec->sample_aspect_ratio)) {
        AVRational display_aspect_ratio;
        av_reduce(&display_aspect_ratio.num, &display_aspect_ratio.den,
                  st->codec->width*st->sample_aspect_ratio.num,
                  st->codec->height*st->sample_aspect_ratio.den,
                  1024*1024);
        av_log(NULL, AV_LOG_INFO, ", SAR %d:%d DAR %d:%d",
                 st->sample_aspect_ratio.num, st->sample_aspect_ratio.den,
                 display_aspect_ratio.num, display_aspect_ratio.den);
    }
    if(st->codec->codec_type == AVMEDIA_TYPE_VIDEO){
        if(st->avg_frame_rate.den && st->avg_frame_rate.num)
            print_fps(av_q2d(st->avg_frame_rate), "fps");
        if(st->r_frame_rate.den && st->r_frame_rate.num)
            print_fps(av_q2d(st->r_frame_rate), "tbr");
        if(st->time_base.den && st->time_base.num)
            print_fps(1/av_q2d(st->time_base), "tbn");
        if(st->codec->time_base.den && st->codec->time_base.num)
            print_fps(1/av_q2d(st->codec->time_base), "tbc");
    }
    if (st->disposition & AV_DISPOSITION_DEFAULT)
        av_log(NULL, AV_LOG_INFO, " (default)");
    if (st->disposition & AV_DISPOSITION_DUB)
        av_log(NULL, AV_LOG_INFO, " (dub)");
    if (st->disposition & AV_DISPOSITION_ORIGINAL)
        av_log(NULL, AV_LOG_INFO, " (original)");
    if (st->disposition & AV_DISPOSITION_COMMENT)
        av_log(NULL, AV_LOG_INFO, " (comment)");
    if (st->disposition & AV_DISPOSITION_LYRICS)
        av_log(NULL, AV_LOG_INFO, " (lyrics)");
    if (st->disposition & AV_DISPOSITION_KARAOKE)
        av_log(NULL, AV_LOG_INFO, " (karaoke)");
    if (st->disposition & AV_DISPOSITION_FORCED)
        av_log(NULL, AV_LOG_INFO, " (forced)");
    if (st->disposition & AV_DISPOSITION_HEARING_IMPAIRED)
        av_log(NULL, AV_LOG_INFO, " (hearing impaired)");
    if (st->disposition & AV_DISPOSITION_VISUAL_IMPAIRED)
        av_log(NULL, AV_LOG_INFO, " (visual impaired)");
    if (st->disposition & AV_DISPOSITION_CLEAN_EFFECTS)
        av_log(NULL, AV_LOG_INFO, " (clean effects)");
    av_log(NULL, AV_LOG_INFO, "\n");
    dump_metadata(NULL, st->metadata, "    ");
}

#if FF_API_DUMP_FORMAT
void dump_format(AVFormatContext *ic,
                 int index,
                 const char *url,
                 int is_output)
{
    av_dump_format(ic, index, url, is_output);
}
#endif

void av_dump_format(AVFormatContext *ic,
                    int index,
                    const char *url,
                    int is_output)
{
    int i;
    uint8_t *printed = ic->nb_streams ? av_mallocz(ic->nb_streams) : NULL;
    if (ic->nb_streams && !printed)
        return;

    av_log(NULL, AV_LOG_INFO, "%s #%d, %s, %s '%s':\n",
            is_output ? "Output" : "Input",
            index,
            is_output ? ic->oformat->name : ic->iformat->name,
            is_output ? "to" : "from", url);
    dump_metadata(NULL, ic->metadata, "  ");
    if (!is_output) {
        av_log(NULL, AV_LOG_INFO, "  Duration: ");
        if (ic->duration != AV_NOPTS_VALUE) {
            int hours, mins, secs, us;
            secs = ic->duration / AV_TIME_BASE;
            us = ic->duration % AV_TIME_BASE;
            mins = secs / 60;
            secs %= 60;
            hours = mins / 60;
            mins %= 60;
            av_log(NULL, AV_LOG_INFO, "%02d:%02d:%02d.%02d", hours, mins, secs,
                   (100 * us) / AV_TIME_BASE);
        } else {
            av_log(NULL, AV_LOG_INFO, "N/A");
        }
        if (ic->start_time != AV_NOPTS_VALUE) {
            int secs, us;
            av_log(NULL, AV_LOG_INFO, ", start: ");
            secs = ic->start_time / AV_TIME_BASE;
            us = abs(ic->start_time % AV_TIME_BASE);
            av_log(NULL, AV_LOG_INFO, "%d.%06d",
                   secs, (int)av_rescale(us, 1000000, AV_TIME_BASE));
        }
        av_log(NULL, AV_LOG_INFO, ", bitrate: ");
        if (ic->bit_rate) {
            av_log(NULL, AV_LOG_INFO,"%d kb/s", ic->bit_rate / 1000);
        } else {
            av_log(NULL, AV_LOG_INFO, "N/A");
        }
        av_log(NULL, AV_LOG_INFO, "\n");
    }
    for (i = 0; i < ic->nb_chapters; i++) {
        AVChapter *ch = ic->chapters[i];
        av_log(NULL, AV_LOG_INFO, "    Chapter #%d.%d: ", index, i);
        av_log(NULL, AV_LOG_INFO, "start %f, ", ch->start * av_q2d(ch->time_base));
        av_log(NULL, AV_LOG_INFO, "end %f\n",   ch->end   * av_q2d(ch->time_base));

        dump_metadata(NULL, ch->metadata, "    ");
    }
    if(ic->nb_programs) {
        int j, k, total = 0;
        for(j=0; j<ic->nb_programs; j++) {
            AVDictionaryEntry *name = av_dict_get(ic->programs[j]->metadata,
                                                  "name", NULL, 0);
            av_log(NULL, AV_LOG_INFO, "  Program %d %s\n", ic->programs[j]->id,
                   name ? name->value : "");
            dump_metadata(NULL, ic->programs[j]->metadata, "    ");
            for(k=0; k<ic->programs[j]->nb_stream_indexes; k++) {
                dump_stream_format(ic, ic->programs[j]->stream_index[k], index, is_output);
                printed[ic->programs[j]->stream_index[k]] = 1;
            }
            total += ic->programs[j]->nb_stream_indexes;
        }
        if (total < ic->nb_streams)
            av_log(NULL, AV_LOG_INFO, "  No Program\n");
    }
    for(i=0;i<ic->nb_streams;i++)
        if (!printed[i])
            dump_stream_format(ic, i, index, is_output);

    av_free(printed);
}

int64_t av_gettime(void)
{
    struct timeval tv;
    gettimeofday(&tv,NULL);
    return (int64_t)tv.tv_sec * 1000000 + tv.tv_usec;
}

uint64_t ff_ntp_time(void)
{
  return (av_gettime() / 1000) * 1000 + NTP_OFFSET_US;
}

#if FF_API_PARSE_DATE
#include "libavutil/parseutils.h"

int64_t parse_date(const char *timestr, int duration)
{
    int64_t timeval;
    av_parse_time(&timeval, timestr, duration);
    return timeval;
}
#endif

#if FF_API_FIND_INFO_TAG
#include "libavutil/parseutils.h"

int find_info_tag(char *arg, int arg_size, const char *tag1, const char *info)
{
    return av_find_info_tag(arg, arg_size, tag1, info);
}
#endif

int av_get_frame_filename(char *buf, int buf_size,
                          const char *path, int number)
{
    const char *p;
    char *q, buf1[20], c;
    int nd, len, percentd_found;

    q = buf;
    p = path;
    percentd_found = 0;
    for(;;) {
        c = *p++;
        if (c == '\0')
            break;
        if (c == '%') {
            do {
                nd = 0;
                while (isdigit(*p)) {
                    nd = nd * 10 + *p++ - '0';
                }
                c = *p++;
            } while (isdigit(c));

            switch(c) {
            case '%':
                goto addchar;
            case 'd':
                if (percentd_found)
                    goto fail;
                percentd_found = 1;
                snprintf(buf1, sizeof(buf1), "%0*d", nd, number);
                len = strlen(buf1);
                if ((q - buf + len) > buf_size - 1)
                    goto fail;
                memcpy(q, buf1, len);
                q += len;
                break;
            default:
                goto fail;
            }
        } else {
        addchar:
            if ((q - buf) < buf_size - 1)
                *q++ = c;
        }
    }
    if (!percentd_found)
        goto fail;
    *q = '\0';
    return 0;
 fail:
    *q = '\0';
    return -1;
}

static void hex_dump_internal(void *avcl, FILE *f, int level, uint8_t *buf, int size)
{
    int len, i, j, c;
#undef fprintf
#define PRINT(...) do { if (!f) av_log(avcl, level, __VA_ARGS__); else fprintf(f, __VA_ARGS__); } while(0)

    for(i=0;i<size;i+=16) {
        len = size - i;
        if (len > 16)
            len = 16;
        PRINT("%08x ", i);
        for(j=0;j<16;j++) {
            if (j < len)
                PRINT(" %02x", buf[i+j]);
            else
                PRINT("   ");
        }
        PRINT(" ");
        for(j=0;j<len;j++) {
            c = buf[i+j];
            if (c < ' ' || c > '~')
                c = '.';
            PRINT("%c", c);
        }
        PRINT("\n");
    }
#undef PRINT
}

void av_hex_dump(FILE *f, uint8_t *buf, int size)
{
    hex_dump_internal(NULL, f, 0, buf, size);
}

void av_hex_dump_log(void *avcl, int level, uint8_t *buf, int size)
{
    hex_dump_internal(avcl, NULL, level, buf, size);
}

static void pkt_dump_internal(void *avcl, FILE *f, int level, AVPacket *pkt, int dump_payload, AVRational time_base)
{
#undef fprintf
#define PRINT(...) do { if (!f) av_log(avcl, level, __VA_ARGS__); else fprintf(f, __VA_ARGS__); } while(0)
    PRINT("stream #%d:\n", pkt->stream_index);
    PRINT("  keyframe=%d\n", ((pkt->flags & AV_PKT_FLAG_KEY) != 0));
    PRINT("  duration=%0.3f\n", pkt->duration * av_q2d(time_base));
    /* DTS is _always_ valid after av_read_frame() */
    PRINT("  dts=");
    if (pkt->dts == AV_NOPTS_VALUE)
        PRINT("N/A");
    else
        PRINT("%0.3f", pkt->dts * av_q2d(time_base));
    /* PTS may not be known if B-frames are present. */
    PRINT("  pts=");
    if (pkt->pts == AV_NOPTS_VALUE)
        PRINT("N/A");
    else
        PRINT("%0.3f", pkt->pts * av_q2d(time_base));
    PRINT("\n");
    PRINT("  size=%d\n", pkt->size);
#undef PRINT
    if (dump_payload)
        av_hex_dump(f, pkt->data, pkt->size);
}

#if FF_API_PKT_DUMP
void av_pkt_dump(FILE *f, AVPacket *pkt, int dump_payload)
{
    AVRational tb = { 1, AV_TIME_BASE };
    pkt_dump_internal(NULL, f, 0, pkt, dump_payload, tb);
}
#endif

void av_pkt_dump2(FILE *f, AVPacket *pkt, int dump_payload, AVStream *st)
{
    pkt_dump_internal(NULL, f, 0, pkt, dump_payload, st->time_base);
}

#if FF_API_PKT_DUMP
void av_pkt_dump_log(void *avcl, int level, AVPacket *pkt, int dump_payload)
{
    AVRational tb = { 1, AV_TIME_BASE };
    pkt_dump_internal(avcl, NULL, level, pkt, dump_payload, tb);
}
#endif

void av_pkt_dump_log2(void *avcl, int level, AVPacket *pkt, int dump_payload,
                      AVStream *st)
{
    pkt_dump_internal(avcl, NULL, level, pkt, dump_payload, st->time_base);
}

void av_url_split(char *proto, int proto_size,
                  char *authorization, int authorization_size,
                  char *hostname, int hostname_size,
                  int *port_ptr,
                  char *path, int path_size,
                  const char *url)
{
    const char *p, *ls, *at, *col, *brk;

    if (port_ptr)               *port_ptr = -1;
    if (proto_size > 0)         proto[0] = 0;
    if (authorization_size > 0) authorization[0] = 0;
    if (hostname_size > 0)      hostname[0] = 0;
    if (path_size > 0)          path[0] = 0;

    /* parse protocol */
    if ((p = strchr(url, ':'))) {
        av_strlcpy(proto, url, FFMIN(proto_size, p + 1 - url));
        p++; /* skip ':' */
        if (*p == '/') p++;
        if (*p == '/') p++;
    } else {
        /* no protocol means plain filename */
        av_strlcpy(path, url, path_size);
        return;
    }

    /* separate path from hostname */
    ls = strchr(p, '/');
    if(!ls)
        ls = strchr(p, '?');
    if(ls)
        av_strlcpy(path, ls, path_size);
    else
        ls = &p[strlen(p)]; // XXX

    /* the rest is hostname, use that to parse auth/port */
    if (ls != p) {
        /* authorization (user[:pass]@hostname) */
        if ((at = strchr(p, '@')) && at < ls) {
            av_strlcpy(authorization, p,
                       FFMIN(authorization_size, at + 1 - p));
            p = at + 1; /* skip '@' */
        }

        if (*p == '[' && (brk = strchr(p, ']')) && brk < ls) {
            /* [host]:port */
            av_strlcpy(hostname, p + 1,
                       FFMIN(hostname_size, brk - p));
            if (brk[1] == ':' && port_ptr)
                *port_ptr = atoi(brk + 2);
        } else if ((col = strchr(p, ':')) && col < ls) {
            av_strlcpy(hostname, p,
                       FFMIN(col + 1 - p, hostname_size));
            if (port_ptr) *port_ptr = atoi(col + 1);
        } else
            av_strlcpy(hostname, p,
                       FFMIN(ls + 1 - p, hostname_size));
    }
}

char *ff_data_to_hex(char *buff, const uint8_t *src, int s, int lowercase)
{
    int i;
    static const char hex_table_uc[16] = { '0', '1', '2', '3',
                                           '4', '5', '6', '7',
                                           '8', '9', 'A', 'B',
                                           'C', 'D', 'E', 'F' };
    static const char hex_table_lc[16] = { '0', '1', '2', '3',
                                           '4', '5', '6', '7',
                                           '8', '9', 'a', 'b',
                                           'c', 'd', 'e', 'f' };
    const char *hex_table = lowercase ? hex_table_lc : hex_table_uc;

    for(i = 0; i < s; i++) {
        buff[i * 2]     = hex_table[src[i] >> 4];
        buff[i * 2 + 1] = hex_table[src[i] & 0xF];
    }

    return buff;
}

int ff_hex_to_data(uint8_t *data, const char *p)
{
    int c, len, v;

    len = 0;
    v = 1;
    for (;;) {
        p += strspn(p, SPACE_CHARS);
        if (*p == '\0')
            break;
        c = toupper((unsigned char) *p++);
        if (c >= '0' && c <= '9')
            c = c - '0';
        else if (c >= 'A' && c <= 'F')
            c = c - 'A' + 10;
        else
            break;
        v = (v << 4) | c;
        if (v & 0x100) {
            if (data)
                data[len] = v;
            len++;
            v = 1;
        }
    }
    return len;
}

void av_set_pts_info(AVStream *s, int pts_wrap_bits,
                     unsigned int pts_num, unsigned int pts_den)
{
    AVRational new_tb;
    if(av_reduce(&new_tb.num, &new_tb.den, pts_num, pts_den, INT_MAX)){
        if(new_tb.num != pts_num)
            av_log(NULL, AV_LOG_DEBUG, "st:%d removing common factor %d from timebase\n", s->index, pts_num/new_tb.num);
    }else
        av_log(NULL, AV_LOG_WARNING, "st:%d has too large timebase, reducing\n", s->index);

    if(new_tb.num <= 0 || new_tb.den <= 0) {
        av_log(NULL, AV_LOG_ERROR, "Ignoring attempt to set invalid timebase for st:%d\n", s->index);
        return;
    }
    s->time_base = new_tb;
    s->pts_wrap_bits = pts_wrap_bits;
}

int ff_url_join(char *str, int size, const char *proto,
                const char *authorization, const char *hostname,
                int port, const char *fmt, ...)
{
#if CONFIG_NETWORK
    struct addrinfo hints, *ai;
#endif

    str[0] = '\0';
    if (proto)
        av_strlcatf(str, size, "%s://", proto);
    if (authorization && authorization[0])
        av_strlcatf(str, size, "%s@", authorization);
#if CONFIG_NETWORK && defined(AF_INET6)
    /* Determine if hostname is a numerical IPv6 address,
     * properly escape it within [] in that case. */
    memset(&hints, 0, sizeof(hints));
    hints.ai_flags = AI_NUMERICHOST;
    if (!getaddrinfo(hostname, NULL, &hints, &ai)) {
        if (ai->ai_family == AF_INET6) {
            av_strlcat(str, "[", size);
            av_strlcat(str, hostname, size);
            av_strlcat(str, "]", size);
        } else {
            av_strlcat(str, hostname, size);
        }
        freeaddrinfo(ai);
    } else
#endif
        /* Not an IPv6 address, just output the plain string. */
        av_strlcat(str, hostname, size);

    if (port >= 0)
        av_strlcatf(str, size, ":%d", port);
    if (fmt) {
        va_list vl;
        int len = strlen(str);

        va_start(vl, fmt);
        vsnprintf(str + len, size > len ? size - len : 0, fmt, vl);
        va_end(vl);
    }
    return strlen(str);
}

int ff_write_chained(AVFormatContext *dst, int dst_stream, AVPacket *pkt,
                     AVFormatContext *src)
{
    AVPacket local_pkt;

    local_pkt = *pkt;
    local_pkt.stream_index = dst_stream;
    if (pkt->pts != AV_NOPTS_VALUE)
        local_pkt.pts = av_rescale_q(pkt->pts,
                                     src->streams[pkt->stream_index]->time_base,
                                     dst->streams[dst_stream]->time_base);
    if (pkt->dts != AV_NOPTS_VALUE)
        local_pkt.dts = av_rescale_q(pkt->dts,
                                     src->streams[pkt->stream_index]->time_base,
                                     dst->streams[dst_stream]->time_base);
    return av_write_frame(dst, &local_pkt);
}

void ff_parse_key_value(const char *str, ff_parse_key_val_cb callback_get_buf,
                        void *context)
{
    const char *ptr = str;

    /* Parse key=value pairs. */
    for (;;) {
        const char *key;
        char *dest = NULL, *dest_end;
        int key_len, dest_len = 0;

        /* Skip whitespace and potential commas. */
        while (*ptr && (isspace(*ptr) || *ptr == ','))
            ptr++;
        if (!*ptr)
            break;

        key = ptr;

        if (!(ptr = strchr(key, '=')))
            break;
        ptr++;
        key_len = ptr - key;

        callback_get_buf(context, key, key_len, &dest, &dest_len);
        dest_end = dest + dest_len - 1;

        if (*ptr == '\"') {
            ptr++;
            while (*ptr && *ptr != '\"') {
                if (*ptr == '\\') {
                    if (!ptr[1])
                        break;
                    if (dest && dest < dest_end)
                        *dest++ = ptr[1];
                    ptr += 2;
                } else {
                    if (dest && dest < dest_end)
                        *dest++ = *ptr;
                    ptr++;
                }
            }
            if (*ptr == '\"')
                ptr++;
        } else {
            for (; *ptr && !(isspace(*ptr) || *ptr == ','); ptr++)
                if (dest && dest < dest_end)
                    *dest++ = *ptr;
        }
        if (dest)
            *dest = 0;
    }
}

int ff_find_stream_index(AVFormatContext *s, int id)
{
    int i;
    for (i = 0; i < s->nb_streams; i++) {
        if (s->streams[i]->id == id)
            return i;
    }
    return -1;
}

void ff_make_absolute_url(char *buf, int size, const char *base,
                          const char *rel)
{
    char *sep;
    /* Absolute path, relative to the current server */
    if (base && strstr(base, "://") && rel[0] == '/') {
        if (base != buf)
            av_strlcpy(buf, base, size);
        sep = strstr(buf, "://");
        if (sep) {
            sep += 3;
            sep = strchr(sep, '/');
            if (sep)
                *sep = '\0';
        }
        av_strlcat(buf, rel, size);
        return;
    }
    /* If rel actually is an absolute url, just copy it */
    if (!base || strstr(rel, "://") || rel[0] == '/') {
        av_strlcpy(buf, rel, size);
        return;
    }
    if (base != buf)
        av_strlcpy(buf, base, size);
    /* Remove the file name from the base url */
    sep = strrchr(buf, '/');
    if (sep)
        sep[1] = '\0';
    else
        buf[0] = '\0';
    while (av_strstart(rel, "../", NULL) && sep) {
        /* Remove the path delimiter at the end */
        sep[0] = '\0';
        sep = strrchr(buf, '/');
        /* If the next directory name to pop off is "..", break here */
        if (!strcmp(sep ? &sep[1] : buf, "..")) {
            /* Readd the slash we just removed */
            av_strlcat(buf, "/", size);
            break;
        }
        /* Cut off the directory name */
        if (sep)
            sep[1] = '\0';
        else
            buf[0] = '\0';
        rel += 3;
    }
    av_strlcat(buf, rel, size);
}

int64_t ff_iso8601_to_unix_time(const char *datestr)
{
#if HAVE_STRPTIME
    struct tm time = {0};
    strptime(datestr, "%Y - %m - %dT%T", &time);
    return mktime(&time);
#else
    av_log(NULL, AV_LOG_WARNING, "strptime() unavailable on this system, cannot convert "
                                 "the date string.\n");
    return 0;
#endif
}

int avformat_query_codec(AVOutputFormat *ofmt, enum CodecID codec_id, int std_compliance)
{
    if (ofmt) {
        if (ofmt->query_codec)
            return ofmt->query_codec(codec_id, std_compliance);
        else if (ofmt->codec_tag)
            return !!av_codec_get_tag(ofmt->codec_tag, codec_id);
        else if (codec_id == ofmt->video_codec || codec_id == ofmt->audio_codec ||
                 codec_id == ofmt->subtitle_codec)
            return 1;
    }
    return AVERROR_PATCHWELCOME;
}<|MERGE_RESOLUTION|>--- conflicted
+++ resolved
@@ -339,28 +339,8 @@
         }else if (score == score_max)
             fmt = NULL;
     }
-<<<<<<< HEAD
     *score_ret= score_max;
-=======
-
-    /* a hack for files with huge id3v2 tags -- try to guess by file extension. */
-    if (!fmt && is_opened && *score_max < AVPROBE_SCORE_MAX/4) {
-        while ((fmt = av_iformat_next(fmt)))
-            if (fmt->extensions && av_match_ext(lpd.filename, fmt->extensions)) {
-                *score_max = AVPROBE_SCORE_MAX/4;
-                break;
-            }
-    }
-
-    if (!fmt && id3 && *score_max < AVPROBE_SCORE_MAX/4-1) {
-        while ((fmt = av_iformat_next(fmt)))
-            if (fmt->extensions && av_match_ext("mp3", fmt->extensions)) {
-                *score_max = AVPROBE_SCORE_MAX/4-1;
-                break;
-            }
-    }
-
->>>>>>> 61856d06
+
     return fmt;
 }
 
@@ -1638,12 +1618,8 @@
     if ((ret = avio_seek(s->pb, pos, SEEK_SET)) < 0)
         return ret;
 
-<<<<<<< HEAD
     ff_read_frame_flush(s);
-    av_update_cur_dts(s, st, ts);
-=======
     ff_update_cur_dts(s, st, ts);
->>>>>>> 61856d06
 
     return 0;
 }
