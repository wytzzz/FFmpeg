/*
 * Copyright (C) 2001-2011 Michael Niedermayer <michaelni@gmx.at>
 *
 * This file is part of FFmpeg.
 *
 * FFmpeg is free software; you can redistribute it and/or
 * modify it under the terms of the GNU Lesser General Public
 * License as published by the Free Software Foundation; either
 * version 2.1 of the License, or (at your option) any later version.
 *
 * FFmpeg is distributed in the hope that it will be useful,
 * but WITHOUT ANY WARRANTY; without even the implied warranty of
 * MERCHANTABILITY or FITNESS FOR A PARTICULAR PURPOSE.  See the GNU
 * Lesser General Public License for more details.
 *
 * You should have received a copy of the GNU Lesser General Public
 * License along with FFmpeg; if not, write to the Free Software
 * Foundation, Inc., 51 Franklin Street, Fifth Floor, Boston, MA 02110-1301 USA
 */

#include <inttypes.h>
#include "config.h"
#include "libswscale/swscale.h"
#include "libswscale/swscale_internal.h"
#include "libavutil/attributes.h"
#include "libavutil/avassert.h"
#include "libavutil/intreadwrite.h"
#include "libavutil/x86/asm.h"
#include "libavutil/x86/cpu.h"
#include "libavutil/cpu.h"
#include "libavutil/pixdesc.h"

#if HAVE_INLINE_ASM

#define DITHER1XBPP

DECLARE_ASM_CONST(8, uint64_t, bF8)=       0xF8F8F8F8F8F8F8F8LL;
DECLARE_ASM_CONST(8, uint64_t, bFC)=       0xFCFCFCFCFCFCFCFCLL;
DECLARE_ASM_CONST(8, uint64_t, w10)=       0x0010001000100010LL;
DECLARE_ASM_CONST(8, uint64_t, w02)=       0x0002000200020002LL;

const DECLARE_ALIGNED(8, uint64_t, ff_dither4)[2] = {
    0x0103010301030103LL,
    0x0200020002000200LL,};

const DECLARE_ALIGNED(8, uint64_t, ff_dither8)[2] = {
    0x0602060206020602LL,
    0x0004000400040004LL,};

DECLARE_ASM_CONST(8, uint64_t, b16Mask)=   0x001F001F001F001FLL;
DECLARE_ASM_CONST(8, uint64_t, g16Mask)=   0x07E007E007E007E0LL;
DECLARE_ASM_CONST(8, uint64_t, r16Mask)=   0xF800F800F800F800LL;
DECLARE_ASM_CONST(8, uint64_t, b15Mask)=   0x001F001F001F001FLL;
DECLARE_ASM_CONST(8, uint64_t, g15Mask)=   0x03E003E003E003E0LL;
DECLARE_ASM_CONST(8, uint64_t, r15Mask)=   0x7C007C007C007C00LL;

DECLARE_ALIGNED(8, const uint64_t, ff_M24A)         = 0x00FF0000FF0000FFLL;
DECLARE_ALIGNED(8, const uint64_t, ff_M24B)         = 0xFF0000FF0000FF00LL;
DECLARE_ALIGNED(8, const uint64_t, ff_M24C)         = 0x0000FF0000FF0000LL;

#ifdef FAST_BGR2YV12
DECLARE_ALIGNED(8, const uint64_t, ff_bgr2YCoeff)   = 0x000000210041000DULL;
DECLARE_ALIGNED(8, const uint64_t, ff_bgr2UCoeff)   = 0x0000FFEEFFDC0038ULL;
DECLARE_ALIGNED(8, const uint64_t, ff_bgr2VCoeff)   = 0x00000038FFD2FFF8ULL;
#else
DECLARE_ALIGNED(8, const uint64_t, ff_bgr2YCoeff)   = 0x000020E540830C8BULL;
DECLARE_ALIGNED(8, const uint64_t, ff_bgr2UCoeff)   = 0x0000ED0FDAC23831ULL;
DECLARE_ALIGNED(8, const uint64_t, ff_bgr2VCoeff)   = 0x00003831D0E6F6EAULL;
#endif /* FAST_BGR2YV12 */
DECLARE_ALIGNED(8, const uint64_t, ff_bgr2YOffset)  = 0x1010101010101010ULL;
DECLARE_ALIGNED(8, const uint64_t, ff_bgr2UVOffset) = 0x8080808080808080ULL;
DECLARE_ALIGNED(8, const uint64_t, ff_w1111)        = 0x0001000100010001ULL;


//MMX versions
#if HAVE_MMX_INLINE
#undef RENAME
#define COMPILE_TEMPLATE_MMXEXT 0
#define RENAME(a) a ## _MMX
#include "swscale_template.c"
#endif

// MMXEXT versions
#if HAVE_MMXEXT_INLINE
#undef RENAME
#undef COMPILE_TEMPLATE_MMXEXT
#define COMPILE_TEMPLATE_MMXEXT 1
#define RENAME(a) a ## _MMXEXT
#include "swscale_template.c"
#endif

void updateMMXDitherTables(SwsContext *c, int dstY, int lumBufIndex, int chrBufIndex,
                           int lastInLumBuf, int lastInChrBuf)
{
    const int dstH= c->dstH;
    const int flags= c->flags;
    int16_t **lumPixBuf= c->lumPixBuf;
    int16_t **chrUPixBuf= c->chrUPixBuf;
    int16_t **alpPixBuf= c->alpPixBuf;
    const int vLumBufSize= c->vLumBufSize;
    const int vChrBufSize= c->vChrBufSize;
    int32_t *vLumFilterPos= c->vLumFilterPos;
    int32_t *vChrFilterPos= c->vChrFilterPos;
    int16_t *vLumFilter= c->vLumFilter;
    int16_t *vChrFilter= c->vChrFilter;
    int32_t *lumMmxFilter= c->lumMmxFilter;
    int32_t *chrMmxFilter= c->chrMmxFilter;
    int32_t av_unused *alpMmxFilter= c->alpMmxFilter;
    const int vLumFilterSize= c->vLumFilterSize;
    const int vChrFilterSize= c->vChrFilterSize;
    const int chrDstY= dstY>>c->chrDstVSubSample;
    const int firstLumSrcY= vLumFilterPos[dstY]; //First line needed as input
    const int firstChrSrcY= vChrFilterPos[chrDstY]; //First line needed as input

    c->blueDither= ff_dither8[dstY&1];
    if (c->dstFormat == AV_PIX_FMT_RGB555 || c->dstFormat == AV_PIX_FMT_BGR555)
        c->greenDither= ff_dither8[dstY&1];
    else
        c->greenDither= ff_dither4[dstY&1];
    c->redDither= ff_dither8[(dstY+1)&1];
    if (dstY < dstH - 2) {
        const int16_t **lumSrcPtr= (const int16_t **)(void*) lumPixBuf + lumBufIndex + firstLumSrcY - lastInLumBuf + vLumBufSize;
        const int16_t **chrUSrcPtr= (const int16_t **)(void*) chrUPixBuf + chrBufIndex + firstChrSrcY - lastInChrBuf + vChrBufSize;
        const int16_t **alpSrcPtr= (CONFIG_SWSCALE_ALPHA && alpPixBuf) ? (const int16_t **)(void*) alpPixBuf + lumBufIndex + firstLumSrcY - lastInLumBuf + vLumBufSize : NULL;
        int i;

        if (firstLumSrcY < 0 || firstLumSrcY + vLumFilterSize > c->srcH) {
            const int16_t **tmpY = (const int16_t **) lumPixBuf + 2 * vLumBufSize;
            int neg = -firstLumSrcY, i, end = FFMIN(c->srcH - firstLumSrcY, vLumFilterSize);
            for (i = 0; i < neg;            i++)
                tmpY[i] = lumSrcPtr[neg];
            for (     ; i < end;            i++)
                tmpY[i] = lumSrcPtr[i];
            for (     ; i < vLumFilterSize; i++)
                tmpY[i] = tmpY[i-1];
            lumSrcPtr = tmpY;

            if (alpSrcPtr) {
                const int16_t **tmpA = (const int16_t **) alpPixBuf + 2 * vLumBufSize;
                for (i = 0; i < neg;            i++)
                    tmpA[i] = alpSrcPtr[neg];
                for (     ; i < end;            i++)
                    tmpA[i] = alpSrcPtr[i];
                for (     ; i < vLumFilterSize; i++)
                    tmpA[i] = tmpA[i - 1];
                alpSrcPtr = tmpA;
            }
        }
        if (firstChrSrcY < 0 || firstChrSrcY + vChrFilterSize > c->chrSrcH) {
            const int16_t **tmpU = (const int16_t **) chrUPixBuf + 2 * vChrBufSize;
            int neg = -firstChrSrcY, i, end = FFMIN(c->chrSrcH - firstChrSrcY, vChrFilterSize);
            for (i = 0; i < neg;            i++) {
                tmpU[i] = chrUSrcPtr[neg];
            }
            for (     ; i < end;            i++) {
                tmpU[i] = chrUSrcPtr[i];
            }
            for (     ; i < vChrFilterSize; i++) {
                tmpU[i] = tmpU[i - 1];
            }
            chrUSrcPtr = tmpU;
        }

        if (flags & SWS_ACCURATE_RND) {
            int s= APCK_SIZE / 8;
            for (i=0; i<vLumFilterSize; i+=2) {
                *(const void**)&lumMmxFilter[s*i              ]= lumSrcPtr[i  ];
                *(const void**)&lumMmxFilter[s*i+APCK_PTR2/4  ]= lumSrcPtr[i+(vLumFilterSize>1)];
                lumMmxFilter[s*i+APCK_COEF/4  ]=
                lumMmxFilter[s*i+APCK_COEF/4+1]= vLumFilter[dstY*vLumFilterSize + i    ]
                + (vLumFilterSize>1 ? vLumFilter[dstY*vLumFilterSize + i + 1]<<16 : 0);
                if (CONFIG_SWSCALE_ALPHA && alpPixBuf) {
                    *(const void**)&alpMmxFilter[s*i              ]= alpSrcPtr[i  ];
                    *(const void**)&alpMmxFilter[s*i+APCK_PTR2/4  ]= alpSrcPtr[i+(vLumFilterSize>1)];
                    alpMmxFilter[s*i+APCK_COEF/4  ]=
                    alpMmxFilter[s*i+APCK_COEF/4+1]= lumMmxFilter[s*i+APCK_COEF/4  ];
                }
            }
            for (i=0; i<vChrFilterSize; i+=2) {
                *(const void**)&chrMmxFilter[s*i              ]= chrUSrcPtr[i  ];
                *(const void**)&chrMmxFilter[s*i+APCK_PTR2/4  ]= chrUSrcPtr[i+(vChrFilterSize>1)];
                chrMmxFilter[s*i+APCK_COEF/4  ]=
                chrMmxFilter[s*i+APCK_COEF/4+1]= vChrFilter[chrDstY*vChrFilterSize + i    ]
                + (vChrFilterSize>1 ? vChrFilter[chrDstY*vChrFilterSize + i + 1]<<16 : 0);
            }
        } else {
            for (i=0; i<vLumFilterSize; i++) {
                *(const void**)&lumMmxFilter[4*i+0]= lumSrcPtr[i];
                lumMmxFilter[4*i+2]=
                lumMmxFilter[4*i+3]=
                ((uint16_t)vLumFilter[dstY*vLumFilterSize + i])*0x10001U;
                if (CONFIG_SWSCALE_ALPHA && alpPixBuf) {
                    *(const void**)&alpMmxFilter[4*i+0]= alpSrcPtr[i];
                    alpMmxFilter[4*i+2]=
                    alpMmxFilter[4*i+3]= lumMmxFilter[4*i+2];
                }
            }
            for (i=0; i<vChrFilterSize; i++) {
                *(const void**)&chrMmxFilter[4*i+0]= chrUSrcPtr[i];
                chrMmxFilter[4*i+2]=
                chrMmxFilter[4*i+3]=
                ((uint16_t)vChrFilter[chrDstY*vChrFilterSize + i])*0x10001U;
            }
        }
    }
}

#if HAVE_MMXEXT
static void yuv2yuvX_sse3(const int16_t *filter, int filterSize,
                           const int16_t **src, uint8_t *dest, int dstW,
                           const uint8_t *dither, int offset)
{
    if(((int)dest) & 15){
        return yuv2yuvX_MMX2(filter, filterSize, src, dest, dstW, dither, offset);
    }
    if (offset) {
        __asm__ volatile("movq       (%0), %%xmm3\n\t"
                         "movdqa    %%xmm3, %%xmm4\n\t"
                         "psrlq       $24, %%xmm3\n\t"
                         "psllq       $40, %%xmm4\n\t"
                         "por       %%xmm4, %%xmm3\n\t"
                         :: "r"(dither)
                         );
    } else {
        __asm__ volatile("movq       (%0), %%xmm3\n\t"
                         :: "r"(dither)
                         );
    }
    __asm__ volatile(
        "pxor      %%xmm0, %%xmm0\n\t"
        "punpcklbw %%xmm0, %%xmm3\n\t"
        "psraw        $4, %%xmm3\n\t"
        "movdqa    %%xmm3, %%xmm4\n\t"
        "movdqa    %%xmm3, %%xmm7\n\t"
        "movl %3, %%ecx\n\t"
        "mov                                 %0, %%"REG_d"  \n\t"\
        "mov                        (%%"REG_d"), %%"REG_S"  \n\t"\
        ".p2align                             4             \n\t" /* FIXME Unroll? */\
        "1:                                                 \n\t"\
        "movddup                  8(%%"REG_d"), %%xmm0      \n\t" /* filterCoeff */\
        "movdqa              (%%"REG_S", %%"REG_c", 2), %%xmm2      \n\t" /* srcData */\
        "movdqa            16(%%"REG_S", %%"REG_c", 2), %%xmm5      \n\t" /* srcData */\
        "add                                $16, %%"REG_d"  \n\t"\
        "mov                        (%%"REG_d"), %%"REG_S"  \n\t"\
        "test                         %%"REG_S", %%"REG_S"  \n\t"\
        "pmulhw                           %%xmm0, %%xmm2      \n\t"\
        "pmulhw                           %%xmm0, %%xmm5      \n\t"\
        "paddw                            %%xmm2, %%xmm3      \n\t"\
        "paddw                            %%xmm5, %%xmm4      \n\t"\
        " jnz                                1b             \n\t"\
        "psraw                               $3, %%xmm3      \n\t"\
        "psraw                               $3, %%xmm4      \n\t"\
        "packuswb                         %%xmm4, %%xmm3      \n\t"
        "movntdq                          %%xmm3, (%1, %%"REG_c")\n\t"
        "add                         $16, %%"REG_c"         \n\t"\
        "cmp                          %2, %%"REG_c"         \n\t"\
        "movdqa    %%xmm7, %%xmm3\n\t"
        "movdqa    %%xmm7, %%xmm4\n\t"
        "mov                                 %0, %%"REG_d"  \n\t"\
        "mov                        (%%"REG_d"), %%"REG_S"  \n\t"\
        "jb                                  1b             \n\t"\
        :: "g" (filter),
           "r" (dest-offset), "g" ((x86_reg)(dstW+offset)), "m" (offset)
        : "%"REG_d, "%"REG_S, "%"REG_c
    );
}
#endif

#endif /* HAVE_INLINE_ASM */

#define SCALE_FUNC(filter_n, from_bpc, to_bpc, opt) \
extern void ff_hscale ## from_bpc ## to ## to_bpc ## _ ## filter_n ## _ ## opt( \
                                                SwsContext *c, int16_t *data, \
                                                int dstW, const uint8_t *src, \
                                                const int16_t *filter, \
                                                const int32_t *filterPos, int filterSize)

#define SCALE_FUNCS(filter_n, opt) \
    SCALE_FUNC(filter_n,  8, 15, opt); \
    SCALE_FUNC(filter_n,  9, 15, opt); \
    SCALE_FUNC(filter_n, 10, 15, opt); \
    SCALE_FUNC(filter_n, 12, 15, opt); \
    SCALE_FUNC(filter_n, 14, 15, opt); \
    SCALE_FUNC(filter_n, 16, 15, opt); \
    SCALE_FUNC(filter_n,  8, 19, opt); \
    SCALE_FUNC(filter_n,  9, 19, opt); \
    SCALE_FUNC(filter_n, 10, 19, opt); \
    SCALE_FUNC(filter_n, 12, 19, opt); \
    SCALE_FUNC(filter_n, 14, 19, opt); \
    SCALE_FUNC(filter_n, 16, 19, opt)

#define SCALE_FUNCS_MMX(opt) \
    SCALE_FUNCS(4, opt); \
    SCALE_FUNCS(8, opt); \
    SCALE_FUNCS(X, opt)

#define SCALE_FUNCS_SSE(opt) \
    SCALE_FUNCS(4, opt); \
    SCALE_FUNCS(8, opt); \
    SCALE_FUNCS(X4, opt); \
    SCALE_FUNCS(X8, opt)

#if ARCH_X86_32
SCALE_FUNCS_MMX(mmx);
#endif
SCALE_FUNCS_SSE(sse2);
SCALE_FUNCS_SSE(ssse3);
SCALE_FUNCS_SSE(sse4);

#define VSCALEX_FUNC(size, opt) \
extern void ff_yuv2planeX_ ## size ## _ ## opt(const int16_t *filter, int filterSize, \
                                               const int16_t **src, uint8_t *dest, int dstW, \
                                               const uint8_t *dither, int offset)
#define VSCALEX_FUNCS(opt) \
    VSCALEX_FUNC(8,  opt); \
    VSCALEX_FUNC(9,  opt); \
    VSCALEX_FUNC(10, opt)

#if ARCH_X86_32
VSCALEX_FUNCS(mmx2);
#endif
VSCALEX_FUNCS(sse2);
VSCALEX_FUNCS(sse4);
VSCALEX_FUNC(16, sse4);
VSCALEX_FUNCS(avx);

#define VSCALE_FUNC(size, opt) \
extern void ff_yuv2plane1_ ## size ## _ ## opt(const int16_t *src, uint8_t *dst, int dstW, \
                                               const uint8_t *dither, int offset)
#define VSCALE_FUNCS(opt1, opt2) \
    VSCALE_FUNC(8,  opt1); \
    VSCALE_FUNC(9,  opt2); \
    VSCALE_FUNC(10, opt2); \
    VSCALE_FUNC(16, opt1)

#if ARCH_X86_32
VSCALE_FUNCS(mmx, mmx2);
#endif
VSCALE_FUNCS(sse2, sse2);
VSCALE_FUNC(16, sse4);
VSCALE_FUNCS(avx, avx);

#define INPUT_Y_FUNC(fmt, opt) \
extern void ff_ ## fmt ## ToY_  ## opt(uint8_t *dst, const uint8_t *src, \
                                       const uint8_t *unused1, const uint8_t *unused2, \
                                       int w, uint32_t *unused)
#define INPUT_UV_FUNC(fmt, opt) \
extern void ff_ ## fmt ## ToUV_ ## opt(uint8_t *dstU, uint8_t *dstV, \
                                       const uint8_t *unused0, \
                                       const uint8_t *src1, \
                                       const uint8_t *src2, \
                                       int w, uint32_t *unused)
#define INPUT_FUNC(fmt, opt) \
    INPUT_Y_FUNC(fmt, opt); \
    INPUT_UV_FUNC(fmt, opt)
#define INPUT_FUNCS(opt) \
    INPUT_FUNC(uyvy, opt); \
    INPUT_FUNC(yuyv, opt); \
    INPUT_UV_FUNC(nv12, opt); \
    INPUT_UV_FUNC(nv21, opt); \
    INPUT_FUNC(rgba, opt); \
    INPUT_FUNC(bgra, opt); \
    INPUT_FUNC(argb, opt); \
    INPUT_FUNC(abgr, opt); \
    INPUT_FUNC(rgb24, opt); \
    INPUT_FUNC(bgr24, opt)

#if ARCH_X86_32
INPUT_FUNCS(mmx);
#endif
INPUT_FUNCS(sse2);
INPUT_FUNCS(ssse3);
INPUT_FUNCS(avx);

av_cold void ff_sws_init_swScale_mmx(SwsContext *c)
{
    int cpu_flags = av_get_cpu_flags();

#if HAVE_INLINE_ASM
    if (cpu_flags & AV_CPU_FLAG_MMX)
        sws_init_swScale_MMX(c);
#if HAVE_MMXEXT_INLINE
    if (cpu_flags & AV_CPU_FLAG_MMXEXT)
<<<<<<< HEAD
        sws_init_swScale_MMX2(c);
    if (cpu_flags & AV_CPU_FLAG_SSE3){
        if(c->use_mmx_vfilter && !(c->flags & SWS_ACCURATE_RND))
            c->yuv2planeX = yuv2yuvX_sse3;
    }
=======
        sws_init_swScale_MMXEXT(c);
>>>>>>> fa8fcab1
#endif
#endif /* HAVE_INLINE_ASM */

#define ASSIGN_SCALE_FUNC2(hscalefn, filtersize, opt1, opt2) do { \
    if (c->srcBpc == 8) { \
        hscalefn = c->dstBpc <= 14 ? ff_hscale8to15_ ## filtersize ## _ ## opt2 : \
                                     ff_hscale8to19_ ## filtersize ## _ ## opt1; \
    } else if (c->srcBpc == 9) { \
        hscalefn = c->dstBpc <= 14 ? ff_hscale9to15_ ## filtersize ## _ ## opt2 : \
                                     ff_hscale9to19_ ## filtersize ## _ ## opt1; \
    } else if (c->srcBpc == 10) { \
        hscalefn = c->dstBpc <= 14 ? ff_hscale10to15_ ## filtersize ## _ ## opt2 : \
                                     ff_hscale10to19_ ## filtersize ## _ ## opt1; \
    } else if (c->srcBpc == 12) { \
        hscalefn = c->dstBpc <= 14 ? ff_hscale12to15_ ## filtersize ## _ ## opt2 : \
                                     ff_hscale12to19_ ## filtersize ## _ ## opt1; \
    } else if (c->srcBpc == 14 || ((c->srcFormat==AV_PIX_FMT_PAL8||isAnyRGB(c->srcFormat)) && av_pix_fmt_desc_get(c->srcFormat)->comp[0].depth_minus1<15)) { \
        hscalefn = c->dstBpc <= 14 ? ff_hscale14to15_ ## filtersize ## _ ## opt2 : \
                                     ff_hscale14to19_ ## filtersize ## _ ## opt1; \
    } else { /* c->srcBpc == 16 */ \
        av_assert0(c->srcBpc == 16);\
        hscalefn = c->dstBpc <= 14 ? ff_hscale16to15_ ## filtersize ## _ ## opt2 : \
                                     ff_hscale16to19_ ## filtersize ## _ ## opt1; \
    } \
} while (0)
#define ASSIGN_MMX_SCALE_FUNC(hscalefn, filtersize, opt1, opt2) \
    switch (filtersize) { \
    case 4:  ASSIGN_SCALE_FUNC2(hscalefn, 4, opt1, opt2); break; \
    case 8:  ASSIGN_SCALE_FUNC2(hscalefn, 8, opt1, opt2); break; \
    default: ASSIGN_SCALE_FUNC2(hscalefn, X, opt1, opt2); break; \
    }
#define ASSIGN_VSCALEX_FUNC(vscalefn, opt, do_16_case, condition_8bit) \
switch(c->dstBpc){ \
    case 16:                          do_16_case;                          break; \
    case 10: if (!isBE(c->dstFormat)) vscalefn = ff_yuv2planeX_10_ ## opt; break; \
    case 9:  if (!isBE(c->dstFormat)) vscalefn = ff_yuv2planeX_9_  ## opt; break; \
    default: if (condition_8bit)    /*vscalefn = ff_yuv2planeX_8_  ## opt;*/ break; \
    }
#define ASSIGN_VSCALE_FUNC(vscalefn, opt1, opt2, opt2chk) \
    switch(c->dstBpc){ \
    case 16: if (!isBE(c->dstFormat))            vscalefn = ff_yuv2plane1_16_ ## opt1; break; \
    case 10: if (!isBE(c->dstFormat) && opt2chk) vscalefn = ff_yuv2plane1_10_ ## opt2; break; \
    case 9:  if (!isBE(c->dstFormat) && opt2chk) vscalefn = ff_yuv2plane1_9_  ## opt2;  break; \
    case 8:                                      vscalefn = ff_yuv2plane1_8_  ## opt1;  break; \
    default: av_assert0(c->dstBpc>8); \
    }
#define case_rgb(x, X, opt) \
        case AV_PIX_FMT_ ## X: \
            c->lumToYV12 = ff_ ## x ## ToY_ ## opt; \
            if (!c->chrSrcHSubSample) \
                c->chrToYV12 = ff_ ## x ## ToUV_ ## opt; \
            break
#if ARCH_X86_32
    if (EXTERNAL_MMX(cpu_flags)) {
        ASSIGN_MMX_SCALE_FUNC(c->hyScale, c->hLumFilterSize, mmx, mmx);
        ASSIGN_MMX_SCALE_FUNC(c->hcScale, c->hChrFilterSize, mmx, mmx);
        ASSIGN_VSCALE_FUNC(c->yuv2plane1, mmx, mmx2, cpu_flags & AV_CPU_FLAG_MMXEXT);

        switch (c->srcFormat) {
        case AV_PIX_FMT_Y400A:
            c->lumToYV12 = ff_yuyvToY_mmx;
            if (c->alpPixBuf)
                c->alpToYV12 = ff_uyvyToY_mmx;
            break;
        case AV_PIX_FMT_YUYV422:
            c->lumToYV12 = ff_yuyvToY_mmx;
            c->chrToYV12 = ff_yuyvToUV_mmx;
            break;
        case AV_PIX_FMT_UYVY422:
            c->lumToYV12 = ff_uyvyToY_mmx;
            c->chrToYV12 = ff_uyvyToUV_mmx;
            break;
        case AV_PIX_FMT_NV12:
            c->chrToYV12 = ff_nv12ToUV_mmx;
            break;
        case AV_PIX_FMT_NV21:
            c->chrToYV12 = ff_nv21ToUV_mmx;
            break;
        case_rgb(rgb24, RGB24, mmx);
        case_rgb(bgr24, BGR24, mmx);
        case_rgb(bgra,  BGRA,  mmx);
        case_rgb(rgba,  RGBA,  mmx);
        case_rgb(abgr,  ABGR,  mmx);
        case_rgb(argb,  ARGB,  mmx);
        default:
            break;
        }
    }
    if (EXTERNAL_MMXEXT(cpu_flags)) {
        ASSIGN_VSCALEX_FUNC(c->yuv2planeX, mmx2, , 1);
    }
#endif /* ARCH_X86_32 */
#define ASSIGN_SSE_SCALE_FUNC(hscalefn, filtersize, opt1, opt2) \
    switch (filtersize) { \
    case 4:  ASSIGN_SCALE_FUNC2(hscalefn, 4, opt1, opt2); break; \
    case 8:  ASSIGN_SCALE_FUNC2(hscalefn, 8, opt1, opt2); break; \
    default: if (filtersize & 4) ASSIGN_SCALE_FUNC2(hscalefn, X4, opt1, opt2); \
             else                ASSIGN_SCALE_FUNC2(hscalefn, X8, opt1, opt2); \
             break; \
    }
    if (EXTERNAL_SSE2(cpu_flags)) {
        ASSIGN_SSE_SCALE_FUNC(c->hyScale, c->hLumFilterSize, sse2, sse2);
        ASSIGN_SSE_SCALE_FUNC(c->hcScale, c->hChrFilterSize, sse2, sse2);
        ASSIGN_VSCALEX_FUNC(c->yuv2planeX, sse2, ,
                            HAVE_ALIGNED_STACK || ARCH_X86_64);
        ASSIGN_VSCALE_FUNC(c->yuv2plane1, sse2, sse2, 1);

        switch (c->srcFormat) {
        case AV_PIX_FMT_Y400A:
            c->lumToYV12 = ff_yuyvToY_sse2;
            if (c->alpPixBuf)
                c->alpToYV12 = ff_uyvyToY_sse2;
            break;
        case AV_PIX_FMT_YUYV422:
            c->lumToYV12 = ff_yuyvToY_sse2;
            c->chrToYV12 = ff_yuyvToUV_sse2;
            break;
        case AV_PIX_FMT_UYVY422:
            c->lumToYV12 = ff_uyvyToY_sse2;
            c->chrToYV12 = ff_uyvyToUV_sse2;
            break;
        case AV_PIX_FMT_NV12:
            c->chrToYV12 = ff_nv12ToUV_sse2;
            break;
        case AV_PIX_FMT_NV21:
            c->chrToYV12 = ff_nv21ToUV_sse2;
            break;
        case_rgb(rgb24, RGB24, sse2);
        case_rgb(bgr24, BGR24, sse2);
        case_rgb(bgra,  BGRA,  sse2);
        case_rgb(rgba,  RGBA,  sse2);
        case_rgb(abgr,  ABGR,  sse2);
        case_rgb(argb,  ARGB,  sse2);
        default:
            break;
        }
    }
    if (EXTERNAL_SSSE3(cpu_flags)) {
        ASSIGN_SSE_SCALE_FUNC(c->hyScale, c->hLumFilterSize, ssse3, ssse3);
        ASSIGN_SSE_SCALE_FUNC(c->hcScale, c->hChrFilterSize, ssse3, ssse3);
        switch (c->srcFormat) {
        case_rgb(rgb24, RGB24, ssse3);
        case_rgb(bgr24, BGR24, ssse3);
        default:
            break;
        }
    }
    if (EXTERNAL_SSE4(cpu_flags)) {
        /* Xto15 don't need special sse4 functions */
        ASSIGN_SSE_SCALE_FUNC(c->hyScale, c->hLumFilterSize, sse4, ssse3);
        ASSIGN_SSE_SCALE_FUNC(c->hcScale, c->hChrFilterSize, sse4, ssse3);
        ASSIGN_VSCALEX_FUNC(c->yuv2planeX, sse4,
                            if (!isBE(c->dstFormat)) c->yuv2planeX = ff_yuv2planeX_16_sse4,
                            HAVE_ALIGNED_STACK || ARCH_X86_64);
        if (c->dstBpc == 16 && !isBE(c->dstFormat))
            c->yuv2plane1 = ff_yuv2plane1_16_sse4;
    }

    if (EXTERNAL_AVX(cpu_flags)) {
        ASSIGN_VSCALEX_FUNC(c->yuv2planeX, avx, ,
                            HAVE_ALIGNED_STACK || ARCH_X86_64);
        ASSIGN_VSCALE_FUNC(c->yuv2plane1, avx, avx, 1);

        switch (c->srcFormat) {
        case AV_PIX_FMT_YUYV422:
            c->chrToYV12 = ff_yuyvToUV_avx;
            break;
        case AV_PIX_FMT_UYVY422:
            c->chrToYV12 = ff_uyvyToUV_avx;
            break;
        case AV_PIX_FMT_NV12:
            c->chrToYV12 = ff_nv12ToUV_avx;
            break;
        case AV_PIX_FMT_NV21:
            c->chrToYV12 = ff_nv21ToUV_avx;
            break;
        case_rgb(rgb24, RGB24, avx);
        case_rgb(bgr24, BGR24, avx);
        case_rgb(bgra,  BGRA,  avx);
        case_rgb(rgba,  RGBA,  avx);
        case_rgb(abgr,  ABGR,  avx);
        case_rgb(argb,  ARGB,  avx);
        default:
            break;
        }
    }
}<|MERGE_RESOLUTION|>--- conflicted
+++ resolved
@@ -211,7 +211,7 @@
                            const uint8_t *dither, int offset)
 {
     if(((int)dest) & 15){
-        return yuv2yuvX_MMX2(filter, filterSize, src, dest, dstW, dither, offset);
+        return yuv2yuvX_MMXEXT(filter, filterSize, src, dest, dstW, dither, offset);
     }
     if (offset) {
         __asm__ volatile("movq       (%0), %%xmm3\n\t"
@@ -381,15 +381,11 @@
         sws_init_swScale_MMX(c);
 #if HAVE_MMXEXT_INLINE
     if (cpu_flags & AV_CPU_FLAG_MMXEXT)
-<<<<<<< HEAD
-        sws_init_swScale_MMX2(c);
+        sws_init_swScale_MMXEXT(c);
     if (cpu_flags & AV_CPU_FLAG_SSE3){
         if(c->use_mmx_vfilter && !(c->flags & SWS_ACCURATE_RND))
             c->yuv2planeX = yuv2yuvX_sse3;
     }
-=======
-        sws_init_swScale_MMXEXT(c);
->>>>>>> fa8fcab1
 #endif
 #endif /* HAVE_INLINE_ASM */
 
